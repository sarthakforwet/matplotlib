--- conflicted
+++ resolved
@@ -41,68 +41,6 @@
     node['fontset'] = options.get('fontset', 'cm')
     return [node]
 
-<<<<<<< HEAD
-try:
-    from docutils.parsers.rst import Directive
-except ImportError:
-    # Register directive the old way:
-    from docutils.parsers.rst.directives import _directives
-    def math_directive(name, arguments, options, content, lineno,
-                       content_offset, block_text, state, state_machine):
-        return math_directive_run(content, block_text, options)
-    math_directive.arguments = None
-    math_directive.options = options_spec
-    math_directive.content = 1
-    _directives['math'] = math_directive
-else:
-    class math_directive(Directive):
-        has_content = True
-        option_spec = options_spec
-
-        def run(self):
-            return math_directive_run(self.content, self.block_text,
-                                      self.options)
-    from docutils.parsers.rst import directives
-    directives.register_directive('math', math_directive)
-
-def setup(app):
-    app.add_node(latex_math)
-    app.add_role('math', math_role)
-
-    # Add visit/depart methods to HTML-Translator:
-    def visit_latex_math_html(self, node):
-        source = self.document.attributes['source']
-        self.body.append(latex2html(node, source))
-    def depart_latex_math_html(self, node):
-            pass
-
-    # Add visit/depart methods to LaTeX-Translator:
-    def visit_latex_math_latex(self, node):
-        inline = isinstance(node.parent, nodes.TextElement)
-        if inline:
-            self.body.append('$%s$' % node['latex'])
-        else:
-            self.body.extend(['\\begin{equation}',
-                              node['latex'],
-                              '\\end{equation}'])
-    def depart_latex_math_latex(self, node):
-            pass
-
-    app.add_node(latex_math, html=(visit_latex_math_html,
-                                   depart_latex_math_html))
-    app.add_node(latex_math, latex=(visit_latex_math_latex,
-                                    depart_latex_math_latex))
-    app.add_role('math', math_role)
-
-
-from matplotlib import rcParams
-from matplotlib.mathtext import MathTextParser
-rcParams['mathtext.fontset'] = 'cm'
-mathtext_parser = MathTextParser("Bitmap")
-
-
-=======
->>>>>>> b4725162
 # This uses mathtext to render the expression
 def latex2png(latex, filename, fontset='cm'):
     latex = "$%s$" % latex
