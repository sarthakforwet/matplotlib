"""
The matplotlib build options can be modified with a setup.cfg file. See
setup.cfg.template for more information.
"""

from __future__ import print_function, absolute_import

# This needs to be the very first thing to use distribute
from distribute_setup import use_setuptools
use_setuptools()

import sys

# distutils is breaking our sdists for files in symlinked dirs.
# distutils will copy if os.link is not available, so this is a hack
# to force copying
import os
try:
    del os.link
except AttributeError:
    pass

# This 'if' statement is needed to prevent spawning infinite processes
# on Windows
if __name__ == '__main__':
    # BEFORE importing distutils, remove MANIFEST. distutils doesn't properly
    # update it when the contents of directories change.
    if os.path.exists('MANIFEST'):
        os.remove('MANIFEST')

try:
    from setuptools import setup
except ImportError:
    try:
        from setuptools.core import setup
    except ImportError:
        from distutils.core import setup

# The setuptools version of sdist adds a setup.cfg file to the tree.
# We don't want that, so we simply remove it, and it will fall back to
# vanilla distutils.
try:
    from setuptools.command import sdist
except ImportError:
    pass
else:
    del sdist.sdist.make_release_tree

from distutils.dist import Distribution

import setupext
from setupext import print_line, print_raw, print_message, print_status

# Get the version from the source code
__version__ = setupext.Matplotlib().check()


# These are the packages in the order we want to display them.  This
# list may contain strings to create section headers for the display.
mpl_packages = [
    'Building Matplotlib',
    setupext.Matplotlib(),
    setupext.Python(),
    setupext.Platform(),
    'Required dependencies and extensions',
    setupext.Numpy(),
    setupext.Six(),
    setupext.Dateutil(),
    setupext.Tornado(),
    setupext.Pyparsing(),
    setupext.CXX(),
    setupext.LibAgg(),
    setupext.FreeType(),
    setupext.FT2Font(),
    setupext.Png(),
    setupext.Image(),
    setupext.TTConv(),
    setupext.Path(),
    setupext.Contour(),
    setupext.Delaunay(),
    setupext.Tri(),
    'Optional subpackages',
    setupext.SampleData(),
    setupext.Toolkits(),
    setupext.Tests(),
    'Optional backend extensions',
    # These backends are listed in order of preference, the first
    # being the most preferred.  The first one that looks like it will
    # work will be selected as the default backend.
    setupext.BackendMacOSX(),
    setupext.BackendQt4(),
    setupext.BackendGtk3Agg(),
    setupext.BackendGtk3Cairo(),
    setupext.BackendGtkAgg(),
    setupext.BackendTkAgg(),
    setupext.BackendWxAgg(),
    setupext.BackendGtk(),
    setupext.BackendAgg(),
    setupext.BackendCairo(),
    setupext.Windowing(),
    'Optional LaTeX dependencies',
    setupext.DviPng(),
    setupext.Ghostscript(),
    setupext.LaTeX(),
    setupext.PdfToPs()
    ]


classifiers = [
    'Development Status :: 5 - Production/Stable',
    'Intended Audience :: Science/Research',
    'License :: OSI Approved :: Python Software Foundation License',
    'Programming Language :: Python',
    'Programming Language :: Python :: 2',
    'Programming Language :: Python :: 3',
    'Topic :: Scientific/Engineering :: Visualization',
    ]

# One doesn't normally see `if __name__ == '__main__'` blocks in a setup.py,
# however, this is needed on Windows to avoid creating infinite subprocesses
# when using multiprocessing.
if __name__ == '__main__':
    # These are distutils.setup parameters that the various packages add
    # things to.
    packages = []
    namespace_packages = []
    py_modules = []
    ext_modules = []
    package_data = {}
    package_dir = {'': 'lib'}
    install_requires = []
    setup_requires = []
    default_backend = None


    # Go through all of the packages and figure out which ones we are
    # going to build/install.
    print_line()
    print_raw("Edit setup.cfg to change the build options")

    required_failed = []
    good_packages = []
    for package in mpl_packages:
        if isinstance(package, str):
            print_raw('')
            print_raw(package.upper())
        else:
            try:
                result = package.check()
                if result is not None:
                    message = 'yes [%s]' % result
                    print_status(package.name, message)
            except setupext.CheckFailed as e:
                msg = str(e).strip()
                if len(msg):
                    print_status(package.name, 'no  [%s]' % msg)
                else:
                    print_status(package.name, 'no')
                if not package.optional:
                    required_failed.append(package)
            else:
                good_packages.append(package)
                if isinstance(package, setupext.OptionalBackendPackage):
                    if default_backend is None:
                        default_backend = package.name
    print_raw('')


    # Abort if any of the required packages can not be built.
    if required_failed:
        print_line()
        print_message(
            "The following required packages can not "
            "be built: %s" %
            ', '.join(x.name for x in required_failed))
        sys.exit(1)


    # Now collect all of the information we need to build all of the
    # packages.
    for package in good_packages:
        if isinstance(package, str):
            continue
        packages.extend(package.get_packages())
        namespace_packages.extend(package.get_namespace_packages())
        py_modules.extend(package.get_py_modules())
        ext = package.get_extension()
        if ext is not None:
            ext_modules.append(ext)
        data = package.get_package_data()
        for key, val in data.items():
            package_data.setdefault(key, [])
            package_data[key] = list(set(val + package_data[key]))
        install_requires.extend(package.get_install_requires())
        setup_requires.extend(package.get_setup_requires())

    # Write the default matplotlibrc file
    if default_backend is None:
        default_backend = 'svg'
    if setupext.options['backend']:
        default_backend = setupext.options['backend']
    with open('matplotlibrc.template') as fd:
        template = fd.read()
    with open('lib/matplotlib/mpl-data/matplotlibrc', 'w') as fd:
        fd.write(template % {'backend': default_backend})


    # Build in verbose mode if requested
    if setupext.options['verbose']:
        for mod in ext_modules:
            mod.extra_compile_args.append('-DVERBOSE')

    # Finalize the extension modules so they can get the Numpy include
    # dirs
    for mod in ext_modules:
        mod.finalize()

    extra_args = {}

    # Avoid installing setup_requires dependencies if the user just
    # queries for information
    if (any('--' + opt in sys.argv for opt in
           Distribution.display_option_names + ['help']) or
        'clean' in sys.argv):
        setup_requires = []

    # Finally, pass this all along to distutils to do the heavy lifting.
    distrib = setup(
        name="matplotlib",
        version=__version__,
        description="Python plotting package",
        author="John D. Hunter, Michael Droettboom",
        author_email="mdroe@stsci.edu",
        url="http://matplotlib.org",
        long_description="""
        matplotlib strives to produce publication quality 2D graphics
        for interactive graphing, scientific publishing, user interface
        development and web application servers targeting multiple user
        interfaces and hardcopy output formats.  There is a 'pylab' mode
        which emulates matlab graphics.
        """,
        license="BSD",
        packages=packages,
        namespace_packages = namespace_packages,
        platforms='any',
        py_modules=py_modules,
        ext_modules=ext_modules,
        package_dir=package_dir,
        package_data=package_data,
        classifiers=classifiers,
        download_url="https://downloads.sourceforge.net/project/matplotlib/matplotlib/matplotlib-{0}/matplotlib-{0}.tar.gz".format(__version__),

        # List third-party Python packages that we require
        install_requires=install_requires,
<<<<<<< HEAD
=======
        setup_requires=setup_requires,
>>>>>>> d5f98765

        # matplotlib has C/C++ extensions, so it's not zip safe.
        # Telling setuptools this prevents it from doing an automatic
        # check for zip safety.
        zip_safe=False,
<<<<<<< HEAD
=======

        **extra_args
>>>>>>> d5f98765
    )<|MERGE_RESOLUTION|>--- conflicted
+++ resolved
@@ -252,18 +252,12 @@
 
         # List third-party Python packages that we require
         install_requires=install_requires,
-<<<<<<< HEAD
-=======
         setup_requires=setup_requires,
->>>>>>> d5f98765
 
         # matplotlib has C/C++ extensions, so it's not zip safe.
         # Telling setuptools this prevents it from doing an automatic
         # check for zip safety.
         zip_safe=False,
-<<<<<<< HEAD
-=======
 
         **extra_args
->>>>>>> d5f98765
     )