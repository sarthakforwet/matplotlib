"""
An experimental support for curvilinear grid.
"""
<<<<<<< HEAD
from __future__ import absolute_import, division, print_function, unicode_literals
=======
from __future__ import (absolute_import, division, print_function,
                        unicode_literals)
>>>>>>> d5f98765

import six
from six.moves import zip

from itertools import chain
from .grid_finder import GridFinder

from  .axislines import AxisArtistHelper, GridHelperBase
from  .axis_artist import AxisArtist
from matplotlib.transforms import Affine2D, IdentityTransform
import numpy as np

from matplotlib.path import Path

class FixedAxisArtistHelper(AxisArtistHelper.Fixed):
    """
    Helper class for a fixed axis.
    """

    def __init__(self, grid_helper, side, nth_coord_ticks=None):
        """
        nth_coord = along which coordinate value varies.
         nth_coord = 0 ->  x axis, nth_coord = 1 -> y axis
        """

        super(FixedAxisArtistHelper, self).__init__( \
            loc=side,
            )

        self.grid_helper = grid_helper
        if nth_coord_ticks is None:
            nth_coord_ticks = self.nth_coord
        self.nth_coord_ticks = nth_coord_ticks

        self.side = side
        self._limits_inverted = False

    def update_lim(self, axes):
        self.grid_helper.update_lim(axes)

        if self.nth_coord == 0:
            xy1, xy2 = axes.get_ylim()
        else:
            xy1, xy2 = axes.get_xlim()

        if xy1 > xy2:
            self._limits_inverted = True
        else:
            self._limits_inverted = False


    def change_tick_coord(self, coord_number=None):
        if coord_number is None:
            self.nth_coord_ticks = 1 - self.nth_coord_ticks
        elif coord_number in [0, 1]:
            self.nth_coord_ticks = coord_number
        else:
            raise Exception("wrong coord number")


    def get_tick_transform(self, axes):
        return axes.transData

    def get_tick_iterators(self, axes):
        """tick_loc, tick_angle, tick_label"""

        g = self.grid_helper

        if self._limits_inverted:
            side = {"left":"right","right":"left",
                    "top":"bottom", "bottom":"top"}[self.side]
        else:
            side = self.side

        ti1 = g.get_tick_iterator(self.nth_coord_ticks, side)
        ti2 = g.get_tick_iterator(1-self.nth_coord_ticks, side, minor=True)

        #ti2 = g.get_tick_iterator(1-self.nth_coord_ticks, self.side, minor=True)

        return chain(ti1, ti2), iter([])



class FloatingAxisArtistHelper(AxisArtistHelper.Floating):

    def __init__(self, grid_helper, nth_coord, value, axis_direction=None):
        """
        nth_coord = along which coordinate value varies.
         nth_coord = 0 ->  x axis, nth_coord = 1 -> y axis
        """

        super(FloatingAxisArtistHelper, self).__init__(nth_coord,
                                                       value,
                                                       )
        self.value = value
        self.grid_helper = grid_helper
        self._extremes = None, None

        self._get_line_path = None # a method that returns a Path.
        self._line_num_points = 100 # number of points to create a line

    def set_extremes(self, e1, e2):
        self._extremes = e1, e2

    def update_lim(self, axes):
        self.grid_helper.update_lim(axes)

        x1, x2 = axes.get_xlim()
        y1, y2 = axes.get_ylim()
        grid_finder = self.grid_helper.grid_finder
        extremes = grid_finder.extreme_finder(grid_finder.inv_transform_xy,
                                              x1, y1, x2, y2)

        extremes = list(extremes)
        e1, e2 = self._extremes # ranges of other coordinates
        if self.nth_coord == 0:
            if e1 is not None:
                extremes[2] = max(e1, extremes[2])
            if e2 is not None:
                extremes[3] = min(e2, extremes[3])
        elif self.nth_coord == 1:
            if e1 is not None:
                extremes[0] = max(e1, extremes[0])
            if e2 is not None:
                extremes[1] = min(e2, extremes[1])

        grid_info = dict()
        lon_min, lon_max, lat_min, lat_max = extremes
        lon_levs, lon_n, lon_factor = \
                  grid_finder.grid_locator1(lon_min, lon_max)
        lat_levs, lat_n, lat_factor = \
                  grid_finder.grid_locator2(lat_min, lat_max)
        grid_info["extremes"] = extremes

        grid_info["lon_info"] = lon_levs, lon_n, lon_factor
        grid_info["lat_info"] = lat_levs, lat_n, lat_factor

        grid_info["lon_labels"] = grid_finder.tick_formatter1("bottom",
                                                              lon_factor,
                                                              lon_levs)

        grid_info["lat_labels"] = grid_finder.tick_formatter2("bottom",
                                                              lat_factor,
                                                              lat_levs)

        grid_finder = self.grid_helper.grid_finder

        #e1, e2 = self._extremes # ranges of other coordinates
        if self.nth_coord == 0:
            xx0 = np.linspace(self.value, self.value, self._line_num_points)
            yy0 = np.linspace(extremes[2], extremes[3], self._line_num_points)
            xx, yy = grid_finder.transform_xy(xx0, yy0)
        elif self.nth_coord == 1:
            xx0 = np.linspace(extremes[0], extremes[1], self._line_num_points)
            yy0 = np.linspace(self.value, self.value, self._line_num_points)
            xx, yy = grid_finder.transform_xy(xx0, yy0)

        grid_info["line_xy"] = xx, yy
        self.grid_info = grid_info

    def get_axislabel_transform(self, axes):
        return Affine2D() #axes.transData

    def get_axislabel_pos_angle(self, axes):

        extremes = self.grid_info["extremes"]

        if self.nth_coord == 0:
            xx0 = self.value
            yy0 = (extremes[2]+extremes[3])/2.
            dxx, dyy = 0., abs(extremes[2]-extremes[3])/1000.
        elif self.nth_coord == 1:
            xx0 = (extremes[0]+extremes[1])/2.
            yy0 = self.value
            dxx, dyy = abs(extremes[0]-extremes[1])/1000., 0.

        grid_finder = self.grid_helper.grid_finder
        xx1, yy1 = grid_finder.transform_xy([xx0], [yy0])

        trans_passingthrough_point = axes.transData + axes.transAxes.inverted()
        p = trans_passingthrough_point.transform_point([xx1[0], yy1[0]])


        if (0. <= p[0] <= 1.) and (0. <= p[1] <= 1.):
            xx1c, yy1c = axes.transData.transform_point([xx1[0], yy1[0]])
            xx2, yy2 = grid_finder.transform_xy([xx0+dxx], [yy0+dyy])
            xx2c, yy2c = axes.transData.transform_point([xx2[0], yy2[0]])

            return (xx1c, yy1c), np.arctan2(yy2c-yy1c, xx2c-xx1c)/np.pi*180.
        else:
            return None, None




    def get_tick_transform(self, axes):
        return IdentityTransform() #axes.transData

    def get_tick_iterators(self, axes):
        """tick_loc, tick_angle, tick_label, (optionally) tick_label"""

        grid_finder = self.grid_helper.grid_finder

        lat_levs, lat_n, lat_factor = self.grid_info["lat_info"]
        lat_levs = np.asarray(lat_levs)
        if lat_factor is not None:
            yy0 = lat_levs / lat_factor
            dy = 0.01 / lat_factor
        else:
            yy0 = lat_levs
            dy = 0.01

        lon_levs, lon_n, lon_factor = self.grid_info["lon_info"]
        lon_levs = np.asarray(lon_levs)
        if lon_factor is not None:
            xx0 = lon_levs / lon_factor
            dx = 0.01 / lon_factor
        else:
            xx0 = lon_levs
            dx = 0.01

        if None in self._extremes:
            e0, e1 = self._extremes
        else:
            e0, e1 = sorted(self._extremes)
        if e0 is None:
            e0 = -np.inf
        if e1 is None:
            e1 = np.inf

        if self.nth_coord == 0:
            mask = (e0 <= yy0) & (yy0 <= e1)
            #xx0, yy0 = xx0[mask], yy0[mask]
            yy0 = yy0[mask]
        elif self.nth_coord == 1:
            mask = (e0 <= xx0) & (xx0 <= e1)
            #xx0, yy0 = xx0[mask], yy0[mask]
            xx0 = xx0[mask]

        def transform_xy(x, y):
            x1, y1 = grid_finder.transform_xy(x, y)
            x2y2 = axes.transData.transform(np.array([x1, y1]).transpose())
            x2, y2 = x2y2.transpose()
            return x2, y2

        # find angles
        if self.nth_coord == 0:
            xx0 = np.empty_like(yy0)
            xx0.fill(self.value)

            xx1, yy1 = transform_xy(xx0, yy0)

            xx00 = xx0.copy()
            xx00[xx0+dx>e1] -= dx
            xx1a, yy1a = transform_xy(xx00, yy0)
            xx1b, yy1b = transform_xy(xx00+dx, yy0)

            xx2a, yy2a = transform_xy(xx0, yy0)
            xx2b, yy2b = transform_xy(xx0, yy0+dy)

            labels = self.grid_info["lat_labels"]
            labels = [l for l, m in zip(labels, mask) if m]

        elif self.nth_coord == 1:
            yy0 = np.empty_like(xx0)
            yy0.fill(self.value)

            xx1, yy1 = transform_xy(xx0, yy0)

            xx1a, yy1a = transform_xy(xx0, yy0)
            xx1b, yy1b = transform_xy(xx0, yy0+dy)

            xx00 = xx0.copy()
            xx00[xx0+dx>e1] -= dx
            xx2a, yy2a = transform_xy(xx00, yy0)
            xx2b, yy2b = transform_xy(xx00+dx, yy0)

            labels = self.grid_info["lon_labels"]
            labels = [l for l, m in zip(labels, mask) if m]


        def f1():
            dd = np.arctan2(yy1b-yy1a, xx1b-xx1a) # angle normal
            dd2 = np.arctan2(yy2b-yy2a, xx2b-xx2a) # angle tangent
            mm = ((yy1b-yy1a)==0.) & ((xx1b-xx1a)==0.) # mask where dd1 is not defined
            dd[mm] = dd2[mm]+3.14159/2.
            #dd = np.arctan2(yy2-yy1, xx2-xx1) # angle normal
            #dd2 = np.arctan2(yy3-yy1, xx3-xx1) # angle tangent
            #mm = ((yy2-yy1)==0.) & ((xx2-xx1)==0.) # mask where dd1 is not defined
            #dd[mm] = dd2[mm]+3.14159/2.

            #dd += 3.14159

            #dd = np.arctan2(xx2-xx1, angle_tangent-yy1)
            trans_tick = self.get_tick_transform(axes)
            tr2ax = trans_tick + axes.transAxes.inverted()
            for x, y, d, d2, lab in zip(xx1, yy1, dd, dd2, labels):
                c2 = tr2ax.transform_point((x, y))
                delta=0.00001
                if (0. -delta<= c2[0] <= 1.+delta) and \
                       (0. -delta<= c2[1] <= 1.+delta):
                    d1 = d/3.14159*180.
                    d2 = d2/3.14159*180.
                    yield [x, y], d1, d2, lab

        return f1(), iter([])

    def get_line_transform(self, axes):
        return axes.transData

    def get_line(self, axes):
        self.update_lim(axes)
        x, y = self.grid_info["line_xy"]

        if self._get_line_path is None:
            return Path(list(zip(x, y)))
        else:
            return self._get_line_path(axes, x, y)




class GridHelperCurveLinear(GridHelperBase):

    def __init__(self, aux_trans,
                 extreme_finder=None,
                 grid_locator1=None,
                 grid_locator2=None,
                 tick_formatter1=None,
                 tick_formatter2=None):
        """
        aux_trans : a transform from the source (curved) coordinate to
        target (rectilinear) coordinate. An instance of MPL's Transform
        (inverse transform should be defined) or a tuple of two callable
        objects which defines the transform and its inverse. The callables
        need take two arguments of array of source coordinates and
        should return two target coordinates:
          e.g., x2, y2 = trans(x1, y1)
        """
        super(GridHelperCurveLinear, self).__init__()

        self.grid_info = None
        self._old_values = None
        #self._grid_params = dict()
        self._aux_trans = aux_trans

        self.grid_finder = GridFinder(aux_trans,
                                      extreme_finder,
                                      grid_locator1,
                                      grid_locator2,
                                      tick_formatter1,
                                      tick_formatter2)


    def update_grid_finder(self, aux_trans=None, **kw):

        if aux_trans is not None:
            self.grid_finder.update_transform(aux_trans)

        self.grid_finder.update(**kw)
        self.invalidate()


    def _update(self, x1, x2, y1, y2):
        "bbox in 0-based image coordinates"
        # update wcsgrid

        if self.valid() and self._old_values == (x1, x2, y1, y2):
            return

        self._update_grid(x1, y1, x2, y2)

        self._old_values = (x1, x2, y1, y2)

        self._force_update = False


    def new_fixed_axis(self, loc,
                       nth_coord=None,
                       axis_direction=None,
                       offset=None,
                       axes=None):


        if axes is None:
            axes = self.axes

        if axis_direction is None:
            axis_direction = loc
        _helper = FixedAxisArtistHelper(self, loc,
                                        #nth_coord,
                                        nth_coord_ticks=nth_coord,
                                        )

        axisline = AxisArtist(axes, _helper, axis_direction=axis_direction)

        return axisline


    def new_floating_axis(self, nth_coord,
                          value,
                          axes=None,
                          axis_direction="bottom"
                          ):

        if axes is None:
            axes = self.axes

        _helper = FloatingAxisArtistHelper( \
            self, nth_coord, value, axis_direction)

        axisline = AxisArtist(axes, _helper)

        #_helper = FloatingAxisArtistHelper(self, nth_coord,
        #                                   value,
        #                                   label_direction=label_direction,
        #                                   )

        #axisline = AxisArtistFloating(axes, _helper,
        #                              axis_direction=axis_direction)
        axisline.line.set_clip_on(True)
        axisline.line.set_clip_box(axisline.axes.bbox)
        #axisline.major_ticklabels.set_visible(True)
        #axisline.minor_ticklabels.set_visible(False)

        #axisline.major_ticklabels.set_rotate_along_line(True)
        #axisline.set_rotate_label_along_line(True)

        return axisline


    def _update_grid(self, x1, y1, x2, y2):

        self.grid_info = self.grid_finder.get_grid_info(x1, y1, x2, y2)


    def get_gridlines(self, which="major", axis="both"):
        grid_lines = []

        if axis in ["both", "x"]:
            for gl in self.grid_info["lon"]["lines"]:
                grid_lines.extend(gl)
        if axis in ["both", "y"]:
            for gl in self.grid_info["lat"]["lines"]:
                grid_lines.extend(gl)

        return grid_lines


    def get_tick_iterator(self, nth_coord, axis_side, minor=False):

        #axisnr = dict(left=0, bottom=1, right=2, top=3)[axis_side]
        angle_tangent = dict(left=90, right=90, bottom=0, top=0)[axis_side]
        #angle = [0, 90, 180, 270][axisnr]
        lon_or_lat = ["lon", "lat"][nth_coord]
        if not minor: # major ticks
            def f():
                for (xy, a), l in zip(self.grid_info[lon_or_lat]["tick_locs"][axis_side],
                                    self.grid_info[lon_or_lat]["tick_labels"][axis_side]):
                    angle_normal = a
                    yield xy, angle_normal, angle_tangent, l
        else:
            def f():
                for (xy, a), l in zip(self.grid_info[lon_or_lat]["tick_locs"][axis_side],
                                    self.grid_info[lon_or_lat]["tick_labels"][axis_side]):
                    angle_normal = a
                    yield xy, angle_normal, angle_tangent, ""
                #for xy, a, l in self.grid_info[lon_or_lat]["ticks"][axis_side]:
                #    yield xy, a, ""

        return f()



def test3():

    import numpy as np
    from matplotlib.transforms import Transform
    from matplotlib.path import Path

    class MyTransform(Transform):
        input_dims = 2
        output_dims = 2
        is_separable = False

        def __init__(self, resolution):
            """
            Create a new Aitoff transform.  Resolution is the number of steps
            to interpolate between each input line segment to approximate its
            path in curved Aitoff space.
            """
            Transform.__init__(self)
            self._resolution = resolution

        def transform(self, ll):
            x = ll[:, 0:1]
            y  = ll[:, 1:2]

            return np.concatenate((x, y-x), 1)

        transform.__doc__ = Transform.transform.__doc__

        transform_non_affine = transform
        transform_non_affine.__doc__ = Transform.transform_non_affine.__doc__

        def transform_path(self, path):
            vertices = path.vertices
            ipath = path.interpolated(self._resolution)
            return Path(self.transform(ipath.vertices), ipath.codes)
        transform_path.__doc__ = Transform.transform_path.__doc__

        transform_path_non_affine = transform_path
        transform_path_non_affine.__doc__ = Transform.transform_path_non_affine.__doc__

        def inverted(self):
            return MyTransformInv(self._resolution)
        inverted.__doc__ = Transform.inverted.__doc__

    class MyTransformInv(Transform):
        input_dims = 2
        output_dims = 2
        is_separable = False

        def __init__(self, resolution):
            Transform.__init__(self)
            self._resolution = resolution

        def transform(self, ll):
            x = ll[:, 0:1]
            y  = ll[:, 1:2]

            return np.concatenate((x, y+x), 1)
        transform.__doc__ = Transform.transform.__doc__

        def inverted(self):
            return MyTransform(self._resolution)
        inverted.__doc__ = Transform.inverted.__doc__



    import matplotlib.pyplot as plt
    fig = plt.figure(1)
    fig.clf()
    tr = MyTransform(1)
    grid_helper = GridHelperCurveLinear(tr)


    from mpl_toolkits.axes_grid1.parasite_axes import host_subplot_class_factory
    from .axislines import Axes

    SubplotHost = host_subplot_class_factory(Axes)

    ax1 = SubplotHost(fig, 1, 1, 1, grid_helper=grid_helper)

    fig.add_subplot(ax1)

    ax2 = ParasiteAxesAuxTrans(ax1, tr, "equal")
    ax1.parasites.append(ax2)
    ax2.plot([3, 6], [5.0, 10.])

    ax1.set_aspect(1.)
    ax1.set_xlim(0, 10)
    ax1.set_ylim(0, 10)

    ax1.grid(True)
    plt.draw()



def curvelinear_test2(fig):
    """
    polar projection, but in a rectangular box.
    """
    global ax1
    import numpy as np
    from . import angle_helper
    from matplotlib.projections import PolarAxes
    from matplotlib.transforms import Affine2D

    from mpl_toolkits.axes_grid.parasite_axes import SubplotHost, \
         ParasiteAxesAuxTrans
    import matplotlib.cbook as cbook

    # PolarAxes.PolarTransform takes radian. However, we want our coordinate
    # system in degree
    tr = Affine2D().scale(np.pi/180., 1.) + PolarAxes.PolarTransform()

    # polar projection, which involves cycle, and also has limits in
    # its coordinates, needs a special method to find the extremes
    # (min, max of the coordinate within the view).

    # 20, 20 : number of sampling points along x, y direction
    extreme_finder = angle_helper.ExtremeFinderCycle(20, 20,
                                                     lon_cycle = 360,
                                                     lat_cycle = None,
                                                     lon_minmax = None,
                                                     lat_minmax = (0, np.inf),
                                                     )

    grid_locator1 = angle_helper.LocatorDMS(5)
    # Find a grid values appropriate for the coordinate (degree,
    # minute, second).

    tick_formatter1 = angle_helper.FormatterDMS()
    # And also uses an appropriate formatter.  Note that,the
    # acceptable Locator and Formatter class is a bit different than
    # that of mpl's, and you cannot directly use mpl's Locator and
    # Formatter here (but may be possible in the future).

    grid_helper = GridHelperCurveLinear(tr,
                                        extreme_finder=extreme_finder,
                                        grid_locator1=grid_locator1,
                                        tick_formatter1=tick_formatter1
                                        )


    ax1 = SubplotHost(fig, 1, 1, 1, grid_helper=grid_helper)

    # make ticklabels of right and top axis visible.
    ax1.axis["right"].major_ticklabels.set_visible(True)
    ax1.axis["top"].major_ticklabels.set_visible(True)

    # let right axis shows ticklabels for 1st coordinate (angle)
    ax1.axis["right"].get_helper().nth_coord_ticks=0
    # let bottom axis shows ticklabels for 2nd coordinate (radius)
    ax1.axis["bottom"].get_helper().nth_coord_ticks=1

    fig.add_subplot(ax1)

    grid_helper = ax1.get_grid_helper()
    ax1.axis["lat"] = axis = grid_helper.new_floating_axis(0, 60, axes=ax1)
    axis.label.set_text("Test")
    axis.label.set_visible(True)
    #axis._extremes = 2, 10
    #axis.label.set_text("Test")
    #axis.major_ticklabels.set_visible(False)
    #axis.major_ticks.set_visible(False)
    axis.get_helper()._extremes=2, 10

    ax1.axis["lon"] = axis = grid_helper.new_floating_axis(1, 6, axes=ax1)
    #axis.major_ticklabels.set_visible(False)
    #axis.major_ticks.set_visible(False)
    axis.label.set_text("Test 2")
    axis.get_helper()._extremes=-180, 90

    # A parasite axes with given transform
    ax2 = ParasiteAxesAuxTrans(ax1, tr, "equal")
    # note that ax2.transData == tr + ax1.transData
    # Anthing you draw in ax2 will match the ticks and grids of ax1.
    ax1.parasites.append(ax2)
    intp = cbook.simple_linear_interpolation
    ax2.plot(intp(np.array([0, 30]), 50),
             intp(np.array([10., 10.]), 50))

    ax1.set_aspect(1.)
    ax1.set_xlim(-5, 12)
    ax1.set_ylim(-5, 10)

    ax1.grid(True)


def curvelinear_test3(fig):
    """
    polar projection, but in a rectangular box.
    """
    global ax1, axis
    import numpy as np
    from . import angle_helper
    from matplotlib.projections import PolarAxes
    from matplotlib.transforms import Affine2D

    from mpl_toolkits.axes_grid.parasite_axes import SubplotHost

    # PolarAxes.PolarTransform takes radian. However, we want our coordinate
    # system in degree
    tr = Affine2D().scale(np.pi/180., 1.) + PolarAxes.PolarTransform()

    # polar projection, which involves cycle, and also has limits in
    # its coordinates, needs a special method to find the extremes
    # (min, max of the coordinate within the view).

    # 20, 20 : number of sampling points along x, y direction
    extreme_finder = angle_helper.ExtremeFinderCycle(20, 20,
                                                     lon_cycle = 360,
                                                     lat_cycle = None,
                                                     lon_minmax = None,
                                                     lat_minmax = (0, np.inf),
                                                     )

    grid_locator1 = angle_helper.LocatorDMS(12)
    # Find a grid values appropriate for the coordinate (degree,
    # minute, second).

    tick_formatter1 = angle_helper.FormatterDMS()
    # And also uses an appropriate formatter.  Note that,the
    # acceptable Locator and Formatter class is a bit different than
    # that of mpl's, and you cannot directly use mpl's Locator and
    # Formatter here (but may be possible in the future).

    grid_helper = GridHelperCurveLinear(tr,
                                        extreme_finder=extreme_finder,
                                        grid_locator1=grid_locator1,
                                        tick_formatter1=tick_formatter1
                                        )


    ax1 = SubplotHost(fig, 1, 1, 1, grid_helper=grid_helper)

    for axis in list(six.itervalues(ax1.axis)):
        axis.set_visible(False)

    fig.add_subplot(ax1)

    grid_helper = ax1.get_grid_helper()
    ax1.axis["lat1"] = axis = grid_helper.new_floating_axis(0, 130,
                                                            axes=ax1,
                                                            axis_direction="left"
                                                            )
    axis.label.set_text("Test")
    axis.label.set_visible(True)
    axis.get_helper()._extremes=0.001, 10



    grid_helper = ax1.get_grid_helper()
    ax1.axis["lat2"] = axis = grid_helper.new_floating_axis(0, 50, axes=ax1,
                                                            axis_direction="right")
    axis.label.set_text("Test")
    axis.label.set_visible(True)
    axis.get_helper()._extremes=0.001, 10

    ax1.axis["lon"] = axis = grid_helper.new_floating_axis(1, 10,
                                                           axes=ax1,
                                                           axis_direction="bottom")
    axis.label.set_text("Test 2")
    axis.get_helper()._extremes= 50, 130
    axis.major_ticklabels.set_axis_direction("top")
    axis.label.set_axis_direction("top")

    grid_helper.grid_finder.grid_locator1.den = 5
    grid_helper.grid_finder.grid_locator2._nbins = 5


#     # A parasite axes with given transform
#     ax2 = ParasiteAxesAuxTrans(ax1, tr, "equal")
#     # note that ax2.transData == tr + ax1.transData
#     # Anthing you draw in ax2 will match the ticks and grids of ax1.
#     ax1.parasites.append(ax2)
#     intp = cbook.simple_linear_interpolation
#     ax2.plot(intp(np.array([0, 30]), 50),
#              intp(np.array([10., 10.]), 50))

    ax1.set_aspect(1.)
    ax1.set_xlim(-5, 12)
    ax1.set_ylim(-5, 10)

    ax1.grid(True)

if __name__ == "__main__":
    import matplotlib.pyplot as plt
    fig = plt.figure(1, figsize=(5, 5))
    fig.clf()

    #test3()
    #curvelinear_test2(fig)
    curvelinear_test3(fig)

    #plt.draw()
    plt.show()<|MERGE_RESOLUTION|>--- conflicted
+++ resolved
@@ -1,12 +1,8 @@
 """
 An experimental support for curvilinear grid.
 """
-<<<<<<< HEAD
-from __future__ import absolute_import, division, print_function, unicode_literals
-=======
 from __future__ import (absolute_import, division, print_function,
                         unicode_literals)
->>>>>>> d5f98765
 
 import six
 from six.moves import zip
