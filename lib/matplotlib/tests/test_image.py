from __future__ import (absolute_import, division, print_function,
                        unicode_literals)

import six
import io
import os

from nose.plugins.attrib import attr

import numpy as np

from matplotlib.testing.decorators import (image_comparison,
                                           knownfailureif, cleanup)
from matplotlib.image import (BboxImage, imread, NonUniformImage,
                              AxesImage, FigureImage, PcolorImage)
from matplotlib.transforms import Bbox, Affine2D, TransformedBbox
from matplotlib import rcParams, rc_context
from matplotlib import patches
import matplotlib.pyplot as plt

from matplotlib import mlab
from nose.tools import assert_raises
from numpy.testing import (
    assert_array_equal, assert_array_almost_equal, assert_allclose)
from copy import copy
from numpy import ma
import matplotlib.colors as colors
import matplotlib.pyplot as plt
import matplotlib.mlab as mlab
import numpy as np

import nose

try:
    from PIL import Image
    HAS_PIL = True
except ImportError:
    HAS_PIL = False


@image_comparison(baseline_images=['image_interps'])
def test_image_interps():
    'make the basic nearest, bilinear and bicubic interps'
    X = np.arange(100)
    X = X.reshape(5, 20)

    fig = plt.figure()
    ax1 = fig.add_subplot(311)
    ax1.imshow(X, interpolation='nearest')
    ax1.set_title('three interpolations')
    ax1.set_ylabel('nearest')

    ax2 = fig.add_subplot(312)
    ax2.imshow(X, interpolation='bilinear')
    ax2.set_ylabel('bilinear')

    ax3 = fig.add_subplot(313)
    ax3.imshow(X, interpolation='bicubic')
    ax3.set_ylabel('bicubic')

@image_comparison(baseline_images=['interp_nearest_vs_none'],
                  extensions=['pdf', 'svg'], remove_text=True)
def test_interp_nearest_vs_none():
    'Test the effect of "nearest" and "none" interpolation'
    # Setting dpi to something really small makes the difference very
    # visible. This works fine with pdf, since the dpi setting doesn't
    # affect anything but images, but the agg output becomes unusably
    # small.
    rcParams['savefig.dpi'] = 3
    X = np.array([[[218, 165, 32], [122, 103, 238]],
                  [[127, 255, 0], [255, 99, 71]]], dtype=np.uint8)
    fig = plt.figure()
    ax1 = fig.add_subplot(121)
    ax1.imshow(X, interpolation='none')
    ax1.set_title('interpolation none')
    ax2 = fig.add_subplot(122)
    ax2.imshow(X, interpolation='nearest')
    ax2.set_title('interpolation nearest')


@image_comparison(baseline_images=['figimage-0', 'figimage-1'], extensions=['png'])
def test_figimage():
    'test the figimage method'

    for suppressComposite in False, True:
        fig = plt.figure(figsize=(2,2), dpi=100)
        fig.suppressComposite = suppressComposite
        x,y = np.ix_(np.arange(100.0)/100.0, np.arange(100.0)/100.0)
        z = np.sin(x**2 + y**2 - x*y)
        c = np.sin(20*x**2 + 50*y**2)
        img = z + c/5

        fig.figimage(img, xo=0, yo=0, origin='lower')
        fig.figimage(img[::-1,:], xo=0, yo=100, origin='lower')
        fig.figimage(img[:,::-1], xo=100, yo=0, origin='lower')
        fig.figimage(img[::-1,::-1], xo=100, yo=100, origin='lower')

@cleanup
def test_image_python_io():
    fig = plt.figure()
    ax = fig.add_subplot(111)
    ax.plot([1,2,3])
    buffer = io.BytesIO()
    fig.savefig(buffer)
    buffer.seek(0)
    plt.imread(buffer)


@knownfailureif(not HAS_PIL)
def test_imread_pil_uint16():
    img = plt.imread(os.path.join(os.path.dirname(__file__),
                     'baseline_images', 'test_image', 'uint16.tif'))
    assert (img.dtype == np.uint16)
    assert np.sum(img) == 134184960

# def test_image_unicode_io():
#     fig = plt.figure()
#     ax = fig.add_subplot(111)
#     ax.plot([1,2,3])
#     fname = u"\u0a3a\u0a3a.png"
#     fig.savefig(fname)
#     plt.imread(fname)
#     os.remove(fname)


@cleanup
def test_imsave():
    # The goal here is that the user can specify an output logical DPI
    # for the image, but this will not actually add any extra pixels
    # to the image, it will merely be used for metadata purposes.

    # So we do the traditional case (dpi == 1), and the new case (dpi
    # == 100) and read the resulting PNG files back in and make sure
    # the data is 100% identical.
    from numpy import random
    random.seed(1)
    data = random.rand(256, 128)

    buff_dpi1 = io.BytesIO()
    plt.imsave(buff_dpi1, data, dpi=1)

    buff_dpi100 = io.BytesIO()
    plt.imsave(buff_dpi100, data, dpi=100)

    buff_dpi1.seek(0)
    arr_dpi1 = plt.imread(buff_dpi1)

    buff_dpi100.seek(0)
    arr_dpi100 = plt.imread(buff_dpi100)

    assert arr_dpi1.shape == (256, 128, 4)
    assert arr_dpi100.shape == (256, 128, 4)

    assert_array_equal(arr_dpi1, arr_dpi100)

def test_imsave_color_alpha():
    # Test that imsave accept arrays with ndim=3 where the third dimension is
    # color and alpha without raising any exceptions, and that the data is
    # acceptably preserved through a save/read roundtrip.
    from numpy import random
    random.seed(1)
    data = random.rand(16, 16, 4)

    buff = io.BytesIO()
    plt.imsave(buff, data)

    buff.seek(0)
    arr_buf = plt.imread(buff)

    # Recreate the float -> uint8 conversion of the data
    # We can only expect to be the same with 8 bits of precision,
    # since that's what the PNG file used.
    data = (255*data).astype('uint8')
    arr_buf = (255*arr_buf).astype('uint8')

    assert_array_equal(data, arr_buf)

@image_comparison(baseline_images=['image_alpha'], remove_text=True)
def test_image_alpha():
    plt.figure()

    np.random.seed(0)
    Z = np.random.rand(6, 6)

    plt.subplot(131)
    plt.imshow(Z, alpha=1.0, interpolation='none')

    plt.subplot(132)
    plt.imshow(Z, alpha=0.5, interpolation='none')

    plt.subplot(133)
    plt.imshow(Z, alpha=0.5, interpolation='nearest')

@cleanup
def test_cursor_data():
    from matplotlib.backend_bases import MouseEvent

    fig, ax = plt.subplots()
    im = ax.imshow(np.arange(100).reshape(10, 10), origin='upper')

    x, y = 4, 4
    xdisp, ydisp = ax.transData.transform_point([x, y])

    event = MouseEvent('motion_notify_event', fig.canvas, xdisp, ydisp)
    z = im.get_cursor_data(event)
    assert z == 44, "Did not get 44, got %d" % z

    # Now try for a point outside the image
    # Tests issue #4957
    x, y = 10.1, 4
    xdisp, ydisp = ax.transData.transform_point([x, y])

    event = MouseEvent('motion_notify_event', fig.canvas, xdisp, ydisp)
    z = im.get_cursor_data(event)
    assert z is None, "Did not get None, got %d" % z

    # Hmm, something is wrong here... I get 0, not None...
    # But, this works further down in the tests with extents flipped
    #x, y = 0.1, -0.1
    #xdisp, ydisp = ax.transData.transform_point([x, y])
    #event = MouseEvent('motion_notify_event', fig.canvas, xdisp, ydisp)
    #z = im.get_cursor_data(event)
    #assert z is None, "Did not get None, got %d" % z

    ax.clear()
    # Now try with the extents flipped.
    im = ax.imshow(np.arange(100).reshape(10, 10), origin='lower')

    x, y = 4, 4
    xdisp, ydisp = ax.transData.transform_point([x, y])

    event = MouseEvent('motion_notify_event', fig.canvas, xdisp, ydisp)
    z = im.get_cursor_data(event)
    assert z == 44, "Did not get 44, got %d" % z

    fig, ax = plt.subplots()
    im = ax.imshow(np.arange(100).reshape(10, 10), extent=[0, 0.5, 0, 0.5])

    x, y = 0.25, 0.25
    xdisp, ydisp = ax.transData.transform_point([x, y])

    event = MouseEvent('motion_notify_event', fig.canvas, xdisp, ydisp)
    z = im.get_cursor_data(event)
    assert z == 55, "Did not get 55, got %d" % z

    # Now try for a point outside the image
    # Tests issue #4957
    x, y = 0.75, 0.25
    xdisp, ydisp = ax.transData.transform_point([x, y])

    event = MouseEvent('motion_notify_event', fig.canvas, xdisp, ydisp)
    z = im.get_cursor_data(event)
    assert z is None, "Did not get None, got %d" % z

    x, y = 0.01, -0.01
    xdisp, ydisp = ax.transData.transform_point([x, y])

    event = MouseEvent('motion_notify_event', fig.canvas, xdisp, ydisp)
    z = im.get_cursor_data(event)
    assert z is None, "Did not get None, got %d" % z


@image_comparison(baseline_images=['image_clip'])
def test_image_clip():
    d = [[1, 2], [3, 4]]

    fig, ax = plt.subplots()
    im = ax.imshow(d)
    patch = patches.Circle((0, 0), radius=1, transform=ax.transData)
    im.set_clip_path(patch)


@image_comparison(baseline_images=['image_cliprect'])
def test_image_cliprect():
    import matplotlib.patches as patches

    fig = plt.figure()
    ax = fig.add_subplot(111)
    d = [[1,2],[3,4]]

    im = ax.imshow(d, extent=(0,5,0,5))

    rect = patches.Rectangle(xy=(1,1), width=2, height=2, transform=im.axes.transData)
    im.set_clip_path(rect)

@image_comparison(baseline_images=['imshow'], remove_text=True)
def test_imshow():
    import numpy as np
    import matplotlib.pyplot as plt

    fig = plt.figure()
    arr = np.arange(100).reshape((10, 10))
    ax = fig.add_subplot(111)
    ax.imshow(arr, interpolation="bilinear", extent=(1,2,1,2))
    ax.set_xlim(0,3)
    ax.set_ylim(0,3)

@image_comparison(baseline_images=['no_interpolation_origin'], remove_text=True)
def test_no_interpolation_origin():
    fig = plt.figure()
    ax = fig.add_subplot(211)
    ax.imshow(np.arange(100).reshape((2, 50)), origin="lower", interpolation='none')

    ax = fig.add_subplot(212)
    ax.imshow(np.arange(100).reshape((2, 50)), interpolation='none')

@image_comparison(baseline_images=['image_shift'], remove_text=True,
                  extensions=['pdf', 'svg'])
def test_image_shift():
    from matplotlib.colors import LogNorm

    imgData = [[1.0/(x) + 1.0/(y) for x in range(1,100)] for y in range(1,100)]
    tMin=734717.945208
    tMax=734717.946366

    fig = plt.figure()
    ax = fig.add_subplot(111)
    ax.imshow(imgData, norm=LogNorm(), interpolation='none',
              extent=(tMin, tMax, 1, 100))
    ax.set_aspect('auto')

@cleanup
def test_image_edges():
    f = plt.figure(figsize=[1, 1])
    ax = f.add_axes([0, 0, 1, 1], frameon=False)

    data = np.tile(np.arange(12), 15).reshape(20, 9)

    im = ax.imshow(data, origin='upper',
                   extent=[-10, 10, -10, 10], interpolation='none',
                   cmap='gray'
                   )

    x = y = 2
    ax.set_xlim([-x, x])
    ax.set_ylim([-y, y])

    ax.set_xticks([])
    ax.set_yticks([])

    buf = io.BytesIO()
    f.savefig(buf, facecolor=(0, 1, 0))

    buf.seek(0)

    im = plt.imread(buf)
    r, g, b, a = sum(im[:, 0])
    r, g, b, a = sum(im[:, -1])

    assert g != 100, 'Expected a non-green edge - but sadly, it was.'

@image_comparison(baseline_images=['image_composite_background'], remove_text=True)
def test_image_composite_background():
    fig = plt.figure()
    ax = fig.add_subplot(111)
    arr = np.arange(12).reshape(4, 3)
    ax.imshow(arr, extent=[0, 2, 15, 0])
    ax.imshow(arr, extent=[4, 6, 15, 0])
    ax.set_facecolor((1, 0, 0, 0.5))
    ax.set_xlim([0, 12])

@image_comparison(baseline_images=['image_composite_alpha'], remove_text=True)
def test_image_composite_alpha():
    """
    Tests that the alpha value is recognized and correctly applied in the
    process of compositing images together.
    """
    fig = plt.figure()
    ax = fig.add_subplot(111)
    arr = np.zeros((11, 21, 4))
    arr[:, :, 0] = 1
    arr[:, :, 3] = np.concatenate((np.arange(0, 1.1, 0.1), np.arange(0, 1, 0.1)[::-1]))
    arr2 = np.zeros((21, 11, 4))
    arr2[:, :, 0] = 1
    arr2[:, :, 1] = 1
    arr2[:, :, 3] = np.concatenate((np.arange(0, 1.1, 0.1), np.arange(0, 1, 0.1)[::-1]))[:, np.newaxis]
    ax.imshow(arr, extent=[1, 2, 5, 0], alpha=0.3)
    ax.imshow(arr, extent=[2, 3, 5, 0], alpha=0.6)
    ax.imshow(arr, extent=[3, 4, 5, 0])
    ax.imshow(arr2, extent=[0, 5, 1, 2])
    ax.imshow(arr2, extent=[0, 5, 2, 3], alpha=0.6)
    ax.imshow(arr2, extent=[0, 5, 3, 4], alpha=0.3)
    ax.set_facecolor((0, 0.5, 0, 1))
    ax.set_xlim([0, 5])
    ax.set_ylim([5, 0])


@image_comparison(baseline_images=['rasterize_10dpi'], extensions=['pdf','svg'], remove_text=True)
def test_rasterize_dpi():
    # This test should check rasterized rendering with high output resolution.
    # It plots a rasterized line and a normal image with implot. So it will catch
    # when images end up in the wrong place in case of non-standard dpi setting.
    # Instead of high-res rasterization i use low-res.  Therefore the fact that the
    # resolution is non-standard is is easily checked by image_comparison.
    import numpy as np
    import matplotlib.pyplot as plt

    img = np.asarray([[1, 2], [3, 4]])

    fig, axes = plt.subplots(1, 3, figsize = (3, 1))

    axes[0].imshow(img)

    axes[1].plot([0,1],[0,1], linewidth=20., rasterized=True)
    axes[1].set(xlim = (0,1), ylim = (-1, 2))

    axes[2].plot([0,1],[0,1], linewidth=20.)
    axes[2].set(xlim = (0,1), ylim = (-1, 2))

    # Low-dpi PDF rasterization errors prevent proper image comparison tests.
    # Hide detailed structures like the axes spines.
    for ax in axes:
        ax.set_xticks([])
        ax.set_yticks([])
        for spine in ax.spines.values():
            spine.set_visible(False)

    rcParams['savefig.dpi'] = 10


@image_comparison(baseline_images=['bbox_image_inverted'], remove_text=True)
def test_bbox_image_inverted():
    # This is just used to produce an image to feed to BboxImage
    image = np.arange(100).reshape((10, 10))

    ax = plt.subplot(111)
    bbox_im = BboxImage(
        TransformedBbox(Bbox([[100, 100], [0, 0]]), ax.transData))
    bbox_im.set_data(image)
    bbox_im.set_clip_on(False)
    ax.set_xlim(0, 100)
    ax.set_ylim(0, 100)
    ax.add_artist(bbox_im)

    image = np.identity(10)

    bbox_im = BboxImage(
        TransformedBbox(Bbox([[0.1, 0.2], [0.3, 0.25]]), ax.figure.transFigure))
    bbox_im.set_data(image)
    bbox_im.set_clip_on(False)
    ax.add_artist(bbox_im)


@cleanup
def test_get_window_extent_for_AxisImage():
    # Create a figure of known size (1000x1000 pixels), place an image
    # object at a given location and check that get_window_extent()
    # returns the correct bounding box values (in pixels).

    im = np.array([[0.25, 0.75, 1.0, 0.75], [0.1, 0.65, 0.5, 0.4], \
        [0.6, 0.3, 0.0, 0.2], [0.7, 0.9, 0.4, 0.6]])
    fig = plt.figure(figsize=(10, 10), dpi=100)
    ax = plt.subplot()
    ax.set_position([0, 0, 1, 1])
    ax.set_xlim(0, 1)
    ax.set_ylim(0, 1)
    im_obj = ax.imshow(im, extent=[0.4, 0.7, 0.2, 0.9], interpolation='nearest')

    fig.canvas.draw()
    renderer = fig.canvas.renderer
    im_bbox = im_obj.get_window_extent(renderer)

    assert_array_equal(im_bbox.get_points(), [[400, 200], [700, 900]])


@image_comparison(baseline_images=['zoom_and_clip_upper_origin'],
                  remove_text=True,
                  extensions=['png'])
def test_zoom_and_clip_upper_origin():
    image = np.arange(100)
    image = image.reshape((10, 10))

    fig = plt.figure()
    ax = fig.add_subplot(111)
    ax.imshow(image)
    ax.set_ylim(2.0, -0.5)
    ax.set_xlim(-0.5, 2.0)


@cleanup
def test_nonuniformimage_setcmap():
    ax = plt.gca()
    im = NonUniformImage(ax)
    im.set_cmap('Blues')


@cleanup
def test_nonuniformimage_setnorm():
    ax = plt.gca()
    im = NonUniformImage(ax)
    im.set_norm(plt.Normalize())


@knownfailureif(not HAS_PIL)
@cleanup
def test_jpeg_alpha():
    plt.figure(figsize=(1, 1), dpi=300)
    # Create an image that is all black, with a gradient from 0-1 in
    # the alpha channel from left to right.
    im = np.zeros((300, 300, 4), dtype=float)
    im[..., 3] = np.linspace(0.0, 1.0, 300)

    plt.figimage(im)

    buff = io.BytesIO()
    with rc_context({'savefig.facecolor': 'red'}):
        plt.savefig(buff, transparent=True, format='jpg', dpi=300)

    buff.seek(0)
    image = Image.open(buff)

    # If this fails, there will be only one color (all black). If this
    # is working, we should have all 256 shades of grey represented.
<<<<<<< HEAD
    print("num colors: ", len(image.getcolors(256)))
    assert len(image.getcolors(256)) >= 175 and len(image.getcolors(256)) <= 185
    # The fully transparent part should be red, not white or black
    # or anything else
    print("corner pixel: ", image.getpixel((0, 0)))
    assert image.getpixel((0, 0)) == (254, 0, 0)
=======
    num_colors = len(image.getcolors(256))
    assert 175 <= num_colors <= 185, 'num colors: %d' % (num_colors, )
    # The fully transparent part should be red, not white or black
    # or anything else
    corner_pixel = image.getpixel((0, 0))
    assert corner_pixel == (254, 0, 0), "corner pixel: %r" % (corner_pixel, )
>>>>>>> a869cc04


@cleanup
def test_nonuniformimage_setdata():
    ax = plt.gca()
    im = NonUniformImage(ax)
    x = np.arange(3, dtype=np.float64)
    y = np.arange(4, dtype=np.float64)
    z = np.arange(12, dtype=np.float64).reshape((4, 3))
    im.set_data(x, y, z)
    x[0] = y[0] = z[0, 0] = 9.9
    assert im._A[0, 0] == im._Ax[0] == im._Ay[0] == 0, 'value changed'


@cleanup
def test_axesimage_setdata():
    ax = plt.gca()
    im = AxesImage(ax)
    z = np.arange(12, dtype=np.float64).reshape((4, 3))
    im.set_data(z)
    z[0, 0] = 9.9
    assert im._A[0, 0] == 0, 'value changed'


@cleanup
def test_figureimage_setdata():
    fig = plt.gcf()
    im = FigureImage(fig)
    z = np.arange(12, dtype=np.float64).reshape((4, 3))
    im.set_data(z)
    z[0, 0] = 9.9
    assert im._A[0, 0] == 0, 'value changed'


@cleanup
def test_pcolorimage_setdata():
    ax = plt.gca()
    im = PcolorImage(ax)
    x = np.arange(3, dtype=np.float64)
    y = np.arange(4, dtype=np.float64)
    z = np.arange(6, dtype=np.float64).reshape((3, 2))
    im.set_data(x, y, z)
    x[0] = y[0] = z[0, 0] = 9.9
    assert im._A[0, 0] == im._Ax[0] == im._Ay[0] == 0, 'value changed'


@cleanup
def test_minimized_rasterized():
    # This ensures that the rasterized content in the colorbars is
    # only as thick as the colorbar, and doesn't extend to other parts
    # of the image.  See #5814.  While the original bug exists only
    # in Postscript, the best way to detect it is to generate SVG
    # and then parse the output to make sure the two colorbar images
    # are the same size.
    from xml.etree import ElementTree

    np.random.seed(0)
    data = np.random.rand(10, 10)

    fig, ax = plt.subplots(1, 2)
    p1 = ax[0].pcolormesh(data)
    p2 = ax[1].pcolormesh(data)

    plt.colorbar(p1, ax=ax[0])
    plt.colorbar(p2, ax=ax[1])

    buff = io.BytesIO()
    plt.savefig(buff, format='svg')

    buff = io.BytesIO(buff.getvalue())
    tree = ElementTree.parse(buff)
    width = None
    for image in tree.iter('image'):
        if width is None:
            width = image['width']
        else:
            if image['width'] != width:
                assert False


@attr('network')
def test_load_from_url():
    req = six.moves.urllib.request.urlopen(
        "http://matplotlib.org/_static/logo_sidebar_horiz.png")
    Z = plt.imread(req)


@image_comparison(baseline_images=['log_scale_image'],
                  remove_text=True)
def test_log_scale_image():
    Z = np.zeros((10, 10))
    Z[::2] = 1

    fig = plt.figure()
    ax = fig.add_subplot(111)

    ax.imshow(Z, extent=[1, 100, 1, 100], cmap='viridis',
              vmax=1, vmin=-1)
    ax.set_yscale('log')



@image_comparison(baseline_images=['rotate_image'],
                  remove_text=True)
def test_rotate_image():
    delta = 0.25
    x = y = np.arange(-3.0, 3.0, delta)
    X, Y = np.meshgrid(x, y)
    Z1 = mlab.bivariate_normal(X, Y, 1.0, 1.0, 0.0, 0.0)
    Z2 = mlab.bivariate_normal(X, Y, 1.5, 0.5, 1, 1)
    Z = Z2 - Z1  # difference of Gaussians

    fig, ax1 = plt.subplots(1, 1)
    im1 = ax1.imshow(Z, interpolation='none', cmap='viridis',
                     origin='lower',
                     extent=[-2, 4, -3, 2], clip_on=True)

    trans_data2 = Affine2D().rotate_deg(30) + ax1.transData
    im1.set_transform(trans_data2)

    # display intended extent of the image
    x1, x2, y1, y2 = im1.get_extent()

    ax1.plot([x1, x2, x2, x1, x1], [y1, y1, y2, y2, y1], "r--", lw=3,
             transform=trans_data2)

    ax1.set_xlim(2, 5)
    ax1.set_ylim(0, 4)


@cleanup
def test_image_preserve_size():
    buff = io.BytesIO()

    im = np.zeros((481, 321))
    plt.imsave(buff, im)

    buff.seek(0)
    img = plt.imread(buff)

    assert img.shape[:2] == im.shape


@cleanup
def test_image_preserve_size2():
    n = 7
    data = np.identity(n, float)

    fig = plt.figure(figsize=(n, n), frameon=False)

    ax = plt.Axes(fig, [0.0, 0.0, 1.0, 1.0])
    ax.set_axis_off()
    fig.add_axes(ax)
    ax.imshow(data, interpolation='nearest', origin='lower',aspect='auto')
    buff = io.BytesIO()
    fig.savefig(buff, dpi=1)

    buff.seek(0)
    img = plt.imread(buff)

    assert img.shape == (7, 7, 4)

    assert_array_equal(np.asarray(img[:, :, 0], bool),
                       np.identity(n, bool)[::-1])


@image_comparison(baseline_images=['mask_image_over_under'],
                  remove_text=True, extensions=['png'])
def test_mask_image_over_under():
    delta = 0.025
    x = y = np.arange(-3.0, 3.0, delta)
    X, Y = np.meshgrid(x, y)
    Z1 = mlab.bivariate_normal(X, Y, 1.0, 1.0, 0.0, 0.0)
    Z2 = mlab.bivariate_normal(X, Y, 1.5, 0.5, 1, 1)
    Z = 10*(Z2 - Z1)  # difference of Gaussians

    palette = copy(plt.cm.gray)
    palette.set_over('r', 1.0)
    palette.set_under('g', 1.0)
    palette.set_bad('b', 1.0)
    Zm = ma.masked_where(Z > 1.2, Z)
    fig, (ax1, ax2) = plt.subplots(1, 2)
    im = ax1.imshow(Zm, interpolation='bilinear',
                    cmap=palette,
                    norm=colors.Normalize(vmin=-1.0, vmax=1.0, clip=False),
                    origin='lower', extent=[-3, 3, -3, 3])
    ax1.set_title('Green=low, Red=high, Blue=bad')
    fig.colorbar(im, extend='both', orientation='horizontal',
                 ax=ax1, aspect=10)

    im = ax2.imshow(Zm, interpolation='nearest',
                    cmap=palette,
                    norm=colors.BoundaryNorm([-1, -0.5, -0.2, 0, 0.2, 0.5, 1],
                                             ncolors=256, clip=False),
                    origin='lower', extent=[-3, 3, -3, 3])
    ax2.set_title('With BoundaryNorm')
    fig.colorbar(im, extend='both', spacing='proportional',
                 orientation='horizontal', ax=ax2, aspect=10)


@image_comparison(baseline_images=['mask_image'],
                  remove_text=True)
def test_mask_image():
    # Test mask image two ways: Using nans and using a masked array.

    fig, (ax1, ax2) = plt.subplots(1, 2)

    A = np.ones((5, 5))
    A[1:2, 1:2] = np.nan

    ax1.imshow(A, interpolation='nearest')

    A = np.zeros((5, 5), dtype=np.bool)
    A[1:2, 1:2] = True
    A = np.ma.masked_array(np.ones((5, 5), dtype=np.uint16), A)

    ax2.imshow(A, interpolation='nearest')


@image_comparison(baseline_images=['imshow_endianess'],
                  remove_text=True, extensions=['png'])
def test_imshow_endianess():
    x = np.arange(10)
    X, Y = np.meshgrid(x, x)
    Z = ((X-5)**2 + (Y-5)**2)**0.5

    fig, (ax1, ax2) = plt.subplots(1, 2)

    kwargs = dict(origin="lower", interpolation='nearest',
                  cmap='viridis')

    ax1.imshow(Z.astype('<f8'), **kwargs)
    ax2.imshow(Z.astype('>f8'), **kwargs)


if __name__ == '__main__':
    nose.runmodule(argv=['-s', '--with-doctest'], exit=False)<|MERGE_RESOLUTION|>--- conflicted
+++ resolved
@@ -511,21 +511,12 @@
 
     # If this fails, there will be only one color (all black). If this
     # is working, we should have all 256 shades of grey represented.
-<<<<<<< HEAD
-    print("num colors: ", len(image.getcolors(256)))
-    assert len(image.getcolors(256)) >= 175 and len(image.getcolors(256)) <= 185
-    # The fully transparent part should be red, not white or black
-    # or anything else
-    print("corner pixel: ", image.getpixel((0, 0)))
-    assert image.getpixel((0, 0)) == (254, 0, 0)
-=======
     num_colors = len(image.getcolors(256))
     assert 175 <= num_colors <= 185, 'num colors: %d' % (num_colors, )
     # The fully transparent part should be red, not white or black
     # or anything else
     corner_pixel = image.getpixel((0, 0))
     assert corner_pixel == (254, 0, 0), "corner pixel: %r" % (corner_pixel, )
->>>>>>> a869cc04
 
 
 @cleanup
