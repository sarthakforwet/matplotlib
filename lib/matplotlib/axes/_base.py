from __future__ import (absolute_import, division, print_function,
                        unicode_literals)

from collections import OrderedDict

from matplotlib.externals import six
from matplotlib.externals.six.moves import xrange

import itertools
import warnings
import math
from operator import itemgetter

import numpy as np
from numpy import ma

import matplotlib

from matplotlib import cbook
from matplotlib.cbook import (_check_1d, _string_to_bool, iterable,
                              index_of, get_label)
from matplotlib import docstring
import matplotlib.colors as mcolors
import matplotlib.lines as mlines
import matplotlib.patches as mpatches
import matplotlib.artist as martist
import matplotlib.transforms as mtransforms
import matplotlib.ticker as mticker
import matplotlib.axis as maxis
import matplotlib.scale as mscale
import matplotlib.spines as mspines
import matplotlib.font_manager as font_manager
import matplotlib.text as mtext
import matplotlib.image as mimage
from matplotlib.offsetbox import OffsetBox
from matplotlib.artist import allow_rasterization

from matplotlib.rcsetup import cycler
from matplotlib.rcsetup import validate_axisbelow

rcParams = matplotlib.rcParams

is_string_like = cbook.is_string_like
is_sequence_of_strings = cbook.is_sequence_of_strings


def _process_plot_format(fmt):
    """
    Process a MATLAB style color/line style format string.  Return a
    (*linestyle*, *color*) tuple as a result of the processing.  Default
    values are ('-', 'b').  Example format strings include:

    * 'ko': black circles
    * '.b': blue dots
    * 'r--': red dashed lines
    * 'C2--': the third color in the color cycle, dashed lines

    .. seealso::

        :func:`~matplotlib.Line2D.lineStyles` and
        :func:`~matplotlib.pyplot.colors`
            for all possible styles and color format string.
    """

    linestyle = None
    marker = None
    color = None

    # Is fmt just a colorspec?
    try:
        color = mcolors.colorConverter.to_rgb(fmt)

        # We need to differentiate grayscale '1.0' from tri_down marker '1'
        try:
            fmtint = str(int(fmt))
        except ValueError:
            return linestyle, marker, color  # Yes
        else:
            if fmt != fmtint:
                # user definitely doesn't want tri_down marker
                return linestyle, marker, color  # Yes
            else:
                # ignore converted color
                color = None
    except ValueError:
        pass  # No, not just a color.

    # handle the multi char special cases and strip them from the
    # string
    if fmt.find('--') >= 0:
        linestyle = '--'
        fmt = fmt.replace('--', '')
    if fmt.find('-.') >= 0:
        linestyle = '-.'
        fmt = fmt.replace('-.', '')
    if fmt.find(' ') >= 0:
        linestyle = 'None'
        fmt = fmt.replace(' ', '')

    chars = [c for c in fmt]

    i = 0
    while i < len(chars):
        c = chars[i]
        if c in mlines.lineStyles:
            if linestyle is not None:
                raise ValueError(
                    'Illegal format string "%s"; two linestyle symbols' % fmt)
            linestyle = c
        elif c in mlines.lineMarkers:
            if marker is not None:
                raise ValueError(
                    'Illegal format string "%s"; two marker symbols' % fmt)
            marker = c
        elif c in mcolors.colorConverter.colors:
            if color is not None:
                raise ValueError(
                    'Illegal format string "%s"; two color symbols' % fmt)
            color = c
        elif c == 'C' and i < len(chars) - 1:
            color_cycle_number = int(chars[i + 1])
            color = mcolors.colorConverter._get_nth_color(color_cycle_number)
            i += 1
        else:
            raise ValueError(
                'Unrecognized character %c in format string' % c)
        i += 1

    if linestyle is None and marker is None:
        linestyle = rcParams['lines.linestyle']
    if linestyle is None:
        linestyle = 'None'
    if marker is None:
        marker = 'None'

    return linestyle, marker, color


class _process_plot_var_args(object):
    """
    Process variable length arguments to the plot command, so that
    plot commands like the following are supported::

      plot(t, s)
      plot(t1, s1, t2, s2)
      plot(t1, s1, 'ko', t2, s2)
      plot(t1, s1, 'ko', t2, s2, 'r--', t3, e3)

    an arbitrary number of *x*, *y*, *fmt* are allowed
    """
    def __init__(self, axes, command='plot'):
        self.axes = axes
        self.command = command
        self.set_prop_cycle()

    def __getstate__(self):
        # note: it is not possible to pickle a itertools.cycle instance
        return {'axes': self.axes, 'command': self.command}

    def __setstate__(self, state):
        self.__dict__ = state.copy()
        self.set_prop_cycle()

    def set_prop_cycle(self, *args, **kwargs):
        if not (args or kwargs) or (len(args) == 1 and args[0] is None):
            prop_cycler = rcParams['axes.prop_cycle']
            if prop_cycler is None and 'axes.color_cycle' in rcParams:
                clist = rcParams['axes.color_cycle']
                prop_cycler = cycler('color', clist)
        else:
            prop_cycler = cycler(*args, **kwargs)

        # Make sure the cycler always has at least one color
        if 'color' not in prop_cycler.keys:
            prop_cycler = prop_cycler * cycler('color', ['k'])

        self.prop_cycler = itertools.cycle(prop_cycler)
        # This should make a copy
        self._prop_keys = prop_cycler.keys

    def __call__(self, *args, **kwargs):
        if self.axes.xaxis is not None and self.axes.yaxis is not None:
            xunits = kwargs.pop('xunits', self.axes.xaxis.units)

            if self.axes.name == 'polar':
                xunits = kwargs.pop('thetaunits', xunits)

            yunits = kwargs.pop('yunits', self.axes.yaxis.units)

            if self.axes.name == 'polar':
                yunits = kwargs.pop('runits', yunits)

            if xunits != self.axes.xaxis.units:
                self.axes.xaxis.set_units(xunits)

            if yunits != self.axes.yaxis.units:
                self.axes.yaxis.set_units(yunits)

        ret = self._grab_next_args(*args, **kwargs)
        return ret

<<<<<<< HEAD
    def get_next_color(self):
        """
        Return the next color in the cycle.
        """
        return six.next(self.prop_cycler)['color']

    def set_lineprops(self, line, **kwargs):
        assert self.command == 'plot', 'set_lineprops only works with "plot"'
        line.set(**kwargs)

=======
>>>>>>> 4f3b5cc5
    def set_patchprops(self, fill_poly, **kwargs):
        assert self.command == 'fill', 'set_patchprops only works with "fill"'
        fill_poly.set(**kwargs)

    def _xy_from_xy(self, x, y):
        if self.axes.xaxis is not None and self.axes.yaxis is not None:
            bx = self.axes.xaxis.update_units(x)
            by = self.axes.yaxis.update_units(y)

            if self.command != 'plot':
                # the Line2D class can handle unitized data, with
                # support for post hoc unit changes etc.  Other mpl
                # artists, e.g., Polygon which _process_plot_var_args
                # also serves on calls to fill, cannot.  So this is a
                # hack to say: if you are not "plot", which is
                # creating Line2D, then convert the data now to
                # floats.  If you are plot, pass the raw data through
                # to Line2D which will handle the conversion.  So
                # polygons will not support post hoc conversions of
                # the unit type since they are not storing the orig
                # data.  Hopefully we can rationalize this at a later
                # date - JDH
                if bx:
                    x = self.axes.convert_xunits(x)
                if by:
                    y = self.axes.convert_yunits(y)

        # like asanyarray, but converts scalar to array, and doesn't change
        # existing compatible sequences
        x = _check_1d(x)
        y = _check_1d(y)
        if x.shape[0] != y.shape[0]:
            raise ValueError("x and y must have same first dimension, but "
                             "have shapes {} and {}".format(x.shape, y.shape))
        if x.ndim > 2 or y.ndim > 2:
            raise ValueError("x and y can be no greater than 2-D, but have "
                             "shapes {} and {}".format(x.shape, y.shape))

        if x.ndim == 1:
            x = x[:, np.newaxis]
        if y.ndim == 1:
            y = y[:, np.newaxis]
        return x, y

    def _getdefaults(self, ignore, *kwargs):
        """
        Only advance the cycler if the cycler has information that
        is not specified in any of the supplied tuple of dicts.
        Ignore any keys specified in the `ignore` set.

        Returns a copy of defaults dictionary if there are any
        keys that are not found in any of the supplied dictionaries.
        If the supplied dictionaries have non-None values for
        everything the property cycler has, then just return
        an empty dictionary. Ignored keys are excluded from the
        returned dictionary.

        """
        prop_keys = self._prop_keys
        if ignore is None:
            ignore = set([])
        prop_keys = prop_keys - ignore

        if any(all(kw.get(k, None) is None for kw in kwargs)
               for k in prop_keys):
            # Need to copy this dictionary or else the next time around
            # in the cycle, the dictionary could be missing entries.
            default_dict = six.next(self.prop_cycler).copy()
            for p in ignore:
                default_dict.pop(p, None)
        else:
            default_dict = {}
        return default_dict

    def _setdefaults(self, defaults, *kwargs):
        """
        Given a defaults dictionary, and any other dictionaries,
        update those other dictionaries with information in defaults if
        none of the other dictionaries contains that information.

        """
        for k in defaults:
            if all(kw.get(k, None) is None for kw in kwargs):
                for kw in kwargs:
                    kw[k] = defaults[k]

    def _makeline(self, x, y, kw, kwargs):
        kw = kw.copy()  # Don't modify the original kw.
        kw.update(kwargs)
        default_dict = self._getdefaults(None, kw)
        self._setdefaults(default_dict, kw)
        seg = mlines.Line2D(x, y, **kw)
        return seg

    def _makefill(self, x, y, kw, kwargs):
        kw = kw.copy()  # Don't modify the original kw.
        kwargs = kwargs.copy()

        # Ignore 'marker'-related properties as they aren't Polygon
        # properties, but they are Line2D properties, and so they are
        # likely to appear in the default cycler construction.
        # This is done here to the defaults dictionary as opposed to the
        # other two dictionaries because we do want to capture when a
        # *user* explicitly specifies a marker which should be an error.
        # We also want to prevent advancing the cycler if there are no
        # defaults needed after ignoring the given properties.
        ignores = set(['marker', 'markersize', 'markeredgecolor',
                       'markerfacecolor', 'markeredgewidth'])
        # Also ignore anything provided by *kwargs*.
        for k, v in six.iteritems(kwargs):
            if v is not None:
                ignores.add(k)

        # Only using the first dictionary to use as basis
        # for getting defaults for back-compat reasons.
        # Doing it with both seems to mess things up in
        # various places (probably due to logic bugs elsewhere).
        default_dict = self._getdefaults(ignores, kw)
        self._setdefaults(default_dict, kw)

        # Looks like we don't want "color" to be interpreted to
        # mean both facecolor and edgecolor for some reason.
        # So the "kw" dictionary is thrown out, and only its
        # 'color' value is kept and translated as a 'facecolor'.
        # This design should probably be revisited as it increases
        # complexity.
        facecolor = kw.get('color', None)

        # Throw out 'color' as it is now handled as a facecolor
        default_dict.pop('color', None)

        # To get other properties set from the cycler
        # modify the kwargs dictionary.
        self._setdefaults(default_dict, kwargs)

        seg = mpatches.Polygon(np.hstack((x[:, np.newaxis],
                                          y[:, np.newaxis])),
                               facecolor=facecolor,
                               fill=kwargs.get('fill', True),
                               closed=kw['closed'])
        self.set_patchprops(seg, **kwargs)
        return seg

    def _plot_args(self, tup, kwargs):
        ret = []
        if len(tup) > 1 and is_string_like(tup[-1]):
            linestyle, marker, color = _process_plot_format(tup[-1])
            tup = tup[:-1]
        elif len(tup) == 3:
            raise ValueError('third arg must be a format string')
        else:
            linestyle, marker, color = None, None, None

        # Don't allow any None value; These will be up-converted
        # to one element array of None which causes problems
        # downstream.
        if any(v is None for v in tup):
            raise ValueError("x and y must not be None")

        kw = {}
        for k, v in zip(('linestyle', 'marker', 'color'),
                        (linestyle, marker, color)):
            if v is not None:
                kw[k] = v

        if 'label' not in kwargs or kwargs['label'] is None:
            kwargs['label'] = get_label(tup[-1], None)

        if len(tup) == 2:
            x = _check_1d(tup[0])
            y = _check_1d(tup[-1])
        else:
            x, y = index_of(tup[-1])

        x, y = self._xy_from_xy(x, y)

        if self.command == 'plot':
            func = self._makeline
        else:
            kw['closed'] = kwargs.get('closed', True)
            func = self._makefill

        ncx, ncy = x.shape[1], y.shape[1]
        for j in xrange(max(ncx, ncy)):
            seg = func(x[:, j % ncx], y[:, j % ncy], kw, kwargs)
            ret.append(seg)
        return ret

    def _grab_next_args(self, *args, **kwargs):

        remaining = args
        while 1:

            if len(remaining) == 0:
                return
            if len(remaining) <= 3:
                for seg in self._plot_args(remaining, kwargs):
                    yield seg
                return

            if is_string_like(remaining[2]):
                isplit = 3
            else:
                isplit = 2

            for seg in self._plot_args(remaining[:isplit], kwargs):
                yield seg
            remaining = remaining[isplit:]


class _AxesBase(martist.Artist):
    """
    """
    name = "rectilinear"

    _shared_x_axes = cbook.Grouper()
    _shared_y_axes = cbook.Grouper()

    def __str__(self):
        return "Axes(%g,%g;%gx%g)" % tuple(self._position.bounds)

    def __init__(self, fig, rect,
                 facecolor=None,  # defaults to rc axes.facecolor
                 frameon=True,
                 sharex=None,  # use Axes instance's xaxis info
                 sharey=None,  # use Axes instance's yaxis info
                 label='',
                 xscale=None,
                 yscale=None,
                 axisbg=None,  # This will be removed eventually
                 **kwargs
                 ):
        """
        Build an :class:`Axes` instance in
        :class:`~matplotlib.figure.Figure` *fig* with
        *rect=[left, bottom, width, height]* in
        :class:`~matplotlib.figure.Figure` coordinates

        Optional keyword arguments:

          ================   =========================================
          Keyword            Description
          ================   =========================================
          *adjustable*       [ 'box' | 'datalim' | 'box-forced']
          *alpha*            float: the alpha transparency (can be None)
          *anchor*           [ 'C', 'SW', 'S', 'SE', 'E', 'NE', 'N',
                               'NW', 'W' ]
          *aspect*           [ 'auto' | 'equal' | aspect_ratio ]
          *autoscale_on*     [ *True* | *False* ] whether or not to
                             autoscale the *viewlim*
          *axisbelow*        [ *True* | *False* | 'line'] draw the grids
                             and ticks below or above most other artists,
                             or below lines but above patches
          *cursor_props*     a (*float*, *color*) tuple
          *figure*           a :class:`~matplotlib.figure.Figure`
                             instance
          *frame_on*         a boolean - draw the axes frame
          *label*            the axes label
          *navigate*         [ *True* | *False* ]
          *navigate_mode*    [ 'PAN' | 'ZOOM' | None ] the navigation
                             toolbar button status
          *position*         [left, bottom, width, height] in
                             class:`~matplotlib.figure.Figure` coords
          *sharex*           an class:`~matplotlib.axes.Axes` instance
                             to share the x-axis with
          *sharey*           an class:`~matplotlib.axes.Axes` instance
                             to share the y-axis with
          *title*            the title string
          *visible*          [ *True* | *False* ] whether the axes is
                             visible
          *xlabel*           the xlabel
          *xlim*             (*xmin*, *xmax*) view limits
          *xscale*           [%(scale)s]
          *xticklabels*      sequence of strings
          *xticks*           sequence of floats
          *ylabel*           the ylabel strings
          *ylim*             (*ymin*, *ymax*) view limits
          *yscale*           [%(scale)s]
          *yticklabels*      sequence of strings
          *yticks*           sequence of floats
          ================   =========================================
        """ % {'scale': ' | '.join(
            [repr(x) for x in mscale.get_scale_names()])}
        martist.Artist.__init__(self)
        if isinstance(rect, mtransforms.Bbox):
            self._position = rect
        else:
            self._position = mtransforms.Bbox.from_bounds(*rect)
        self._originalPosition = self._position.frozen()
        # self.set_axes(self)
        self.axes = self
        self.set_aspect('auto')
        self._adjustable = 'box'
        self.set_anchor('C')
        self._sharex = sharex
        self._sharey = sharey
        if sharex is not None:
            self._shared_x_axes.join(self, sharex)
            if sharex._adjustable == 'box':
                sharex._adjustable = 'datalim'
                #warnings.warn(
                #    'shared axes: "adjustable" is being changed to "datalim"')
            self._adjustable = 'datalim'
        if sharey is not None:
            self._shared_y_axes.join(self, sharey)
            if sharey._adjustable == 'box':
                sharey._adjustable = 'datalim'
                #warnings.warn(
                #    'shared axes: "adjustable" is being changed to "datalim"')
            self._adjustable = 'datalim'
        self.set_label(label)
        self.set_figure(fig)

        self.set_axes_locator(kwargs.get("axes_locator", None))

        self.spines = self._gen_axes_spines()

        # this call may differ for non-sep axes, e.g., polar
        self._init_axis()
        if axisbg is not None and facecolor is not None:
            raise TypeError('Both axisbg and facecolor are not None. '
                            'These keywords are aliases, only one may be '
                            'provided.')
        if axisbg is not None:
            cbook.warn_deprecated(
                '2.0', name='axisbg', alternative='facecolor')
            facecolor = axisbg
        if facecolor is None:
            facecolor = rcParams['axes.facecolor']
        self._facecolor = facecolor
        self._frameon = frameon
        self._axisbelow = rcParams['axes.axisbelow']

        self._rasterization_zorder = None

        self._hold = rcParams['axes.hold']
        self._connected = {}  # a dict from events to (id, func)
        self.cla()
        # funcs used to format x and y - fall back on major formatters
        self.fmt_xdata = None
        self.fmt_ydata = None

        self.set_cursor_props((1, 'k'))  # set the cursor properties for axes

        self._cachedRenderer = None
        self.set_navigate(True)
        self.set_navigate_mode(None)

        if xscale:
            self.set_xscale(xscale)
        if yscale:
            self.set_yscale(yscale)

        if len(kwargs):
            self.update(kwargs)

        if self.xaxis is not None:
            self._xcid = self.xaxis.callbacks.connect('units finalize',
                                                      self.relim)

        if self.yaxis is not None:
            self._ycid = self.yaxis.callbacks.connect('units finalize',
                                                      self.relim)
        self.tick_params(top=rcParams['xtick.top'],
                         bottom=rcParams['xtick.bottom'],
                         left=rcParams['ytick.left'],
                         right=rcParams['ytick.right'],
                         which='both')

    def __setstate__(self, state):
        self.__dict__ = state
        # put the _remove_method back on all artists contained within the axes
        for container_name in ['lines', 'collections', 'tables', 'patches',
                               'texts', 'images']:
            container = getattr(self, container_name)
            for artist in container:
                artist._remove_method = container.remove
        self._stale = True

    def get_window_extent(self, *args, **kwargs):
        """
        get the axes bounding box in display space; *args* and
        *kwargs* are empty
        """
        bbox = self.bbox
        x_pad = self.xaxis.get_tick_padding()
        y_pad = self.yaxis.get_tick_padding()
        return mtransforms.Bbox([[bbox.x0 - x_pad, bbox.y0 - y_pad],
                                 [bbox.x1 + x_pad, bbox.y1 + y_pad]])

    def _init_axis(self):
        "move this out of __init__ because non-separable axes don't use it"
        self.xaxis = maxis.XAxis(self)
        self.spines['bottom'].register_axis(self.xaxis)
        self.spines['top'].register_axis(self.xaxis)
        self.yaxis = maxis.YAxis(self)
        self.spines['left'].register_axis(self.yaxis)
        self.spines['right'].register_axis(self.yaxis)
        self._update_transScale()

    def set_figure(self, fig):
        """
        Set the class:`~matplotlib.axes.Axes` figure

        accepts a class:`~matplotlib.figure.Figure` instance
        """
        martist.Artist.set_figure(self, fig)

        self.bbox = mtransforms.TransformedBbox(self._position,
                                                fig.transFigure)
        # these will be updated later as data is added
        self.dataLim = mtransforms.Bbox.null()
        self.viewLim = mtransforms.Bbox.unit()
        self.transScale = mtransforms.TransformWrapper(
            mtransforms.IdentityTransform())

        self._set_lim_and_transforms()

    def _set_lim_and_transforms(self):
        """
        set the *dataLim* and *viewLim*
        :class:`~matplotlib.transforms.Bbox` attributes and the
        *transScale*, *transData*, *transLimits* and *transAxes*
        transformations.

        .. note::

            This method is primarily used by rectilinear projections
            of the :class:`~matplotlib.axes.Axes` class, and is meant
            to be overridden by new kinds of projection axes that need
            different transformations and limits. (See
            :class:`~matplotlib.projections.polar.PolarAxes` for an
            example.

        """
        self.transAxes = mtransforms.BboxTransformTo(self.bbox)

        # Transforms the x and y axis separately by a scale factor.
        # It is assumed that this part will have non-linear components
        # (e.g., for a log scale).
        self.transScale = mtransforms.TransformWrapper(
            mtransforms.IdentityTransform())

        # An affine transformation on the data, generally to limit the
        # range of the axes
        self.transLimits = mtransforms.BboxTransformFrom(
            mtransforms.TransformedBbox(self.viewLim, self.transScale))

        # The parentheses are important for efficiency here -- they
        # group the last two (which are usually affines) separately
        # from the first (which, with log-scaling can be non-affine).
        self.transData = self.transScale + (self.transLimits + self.transAxes)

        self._xaxis_transform = mtransforms.blended_transform_factory(
            self.transData, self.transAxes)
        self._yaxis_transform = mtransforms.blended_transform_factory(
            self.transAxes, self.transData)

    def get_xaxis_transform(self, which='grid'):
        """
        Get the transformation used for drawing x-axis labels, ticks
        and gridlines.  The x-direction is in data coordinates and the
        y-direction is in axis coordinates.

        .. note::

            This transformation is primarily used by the
            :class:`~matplotlib.axis.Axis` class, and is meant to be
            overridden by new kinds of projections that may need to
            place axis elements in different locations.

        """
        if which == 'grid':
            return self._xaxis_transform
        elif which == 'tick1':
            # for cartesian projection, this is bottom spine
            return self.spines['bottom'].get_spine_transform()
        elif which == 'tick2':
            # for cartesian projection, this is top spine
            return self.spines['top'].get_spine_transform()
        else:
            raise ValueError('unknown value for which')

    def get_xaxis_text1_transform(self, pad_points):
        """
        Get the transformation used for drawing x-axis labels, which
        will add the given amount of padding (in points) between the
        axes and the label.  The x-direction is in data coordinates
        and the y-direction is in axis coordinates.  Returns a
        3-tuple of the form::

          (transform, valign, halign)

        where *valign* and *halign* are requested alignments for the
        text.

        .. note::

            This transformation is primarily used by the
            :class:`~matplotlib.axis.Axis` class, and is meant to be
            overridden by new kinds of projections that may need to
            place axis elements in different locations.

        """
        return (self.get_xaxis_transform(which='tick1') +
                mtransforms.ScaledTranslation(0, -1 * pad_points / 72.0,
                                              self.figure.dpi_scale_trans),
                "top", "center")

    def get_xaxis_text2_transform(self, pad_points):
        """
        Get the transformation used for drawing the secondary x-axis
        labels, which will add the given amount of padding (in points)
        between the axes and the label.  The x-direction is in data
        coordinates and the y-direction is in axis coordinates.
        Returns a 3-tuple of the form::

          (transform, valign, halign)

        where *valign* and *halign* are requested alignments for the
        text.

        .. note::

            This transformation is primarily used by the
            :class:`~matplotlib.axis.Axis` class, and is meant to be
            overridden by new kinds of projections that may need to
            place axis elements in different locations.

        """
        return (self.get_xaxis_transform(which='tick2') +
                mtransforms.ScaledTranslation(0, pad_points / 72.0,
                                              self.figure.dpi_scale_trans),
                "bottom", "center")

    def get_yaxis_transform(self, which='grid'):
        """
        Get the transformation used for drawing y-axis labels, ticks
        and gridlines.  The x-direction is in axis coordinates and the
        y-direction is in data coordinates.

        .. note::

            This transformation is primarily used by the
            :class:`~matplotlib.axis.Axis` class, and is meant to be
            overridden by new kinds of projections that may need to
            place axis elements in different locations.

        """
        if which == 'grid':
            return self._yaxis_transform
        elif which == 'tick1':
            # for cartesian projection, this is bottom spine
            return self.spines['left'].get_spine_transform()
        elif which == 'tick2':
            # for cartesian projection, this is top spine
            return self.spines['right'].get_spine_transform()
        else:
            raise ValueError('unknown value for which')

    def get_yaxis_text1_transform(self, pad_points):
        """
        Get the transformation used for drawing y-axis labels, which
        will add the given amount of padding (in points) between the
        axes and the label.  The x-direction is in axis coordinates
        and the y-direction is in data coordinates.  Returns a 3-tuple
        of the form::

          (transform, valign, halign)

        where *valign* and *halign* are requested alignments for the
        text.

        .. note::

            This transformation is primarily used by the
            :class:`~matplotlib.axis.Axis` class, and is meant to be
            overridden by new kinds of projections that may need to
            place axis elements in different locations.

        """
        return (self.get_yaxis_transform(which='tick1') +
                mtransforms.ScaledTranslation(-1 * pad_points / 72.0, 0,
                                              self.figure.dpi_scale_trans),
                "center_baseline", "right")

    def get_yaxis_text2_transform(self, pad_points):
        """
        Get the transformation used for drawing the secondary y-axis
        labels, which will add the given amount of padding (in points)
        between the axes and the label.  The x-direction is in axis
        coordinates and the y-direction is in data coordinates.
        Returns a 3-tuple of the form::

          (transform, valign, halign)

        where *valign* and *halign* are requested alignments for the
        text.

        .. note::

            This transformation is primarily used by the
            :class:`~matplotlib.axis.Axis` class, and is meant to be
            overridden by new kinds of projections that may need to
            place axis elements in different locations.

        """
        return (self.get_yaxis_transform(which='tick2') +
                mtransforms.ScaledTranslation(pad_points / 72.0, 0,
                                              self.figure.dpi_scale_trans),
                "center_baseline", "left")

    def _update_transScale(self):
        self.transScale.set(
            mtransforms.blended_transform_factory(
                self.xaxis.get_transform(), self.yaxis.get_transform()))
        if hasattr(self, "lines"):
            for line in self.lines:
                try:
                    line._transformed_path.invalidate()
                except AttributeError:
                    pass

    def get_position(self, original=False):
        'Return the a copy of the axes rectangle as a Bbox'
        if original:
            return self._originalPosition.frozen()
        else:
            return self._position.frozen()

    def set_position(self, pos, which='both'):
        """
        Set the axes position with::

          pos = [left, bottom, width, height]

        in relative 0,1 coords, or *pos* can be a
        :class:`~matplotlib.transforms.Bbox`

        There are two position variables: one which is ultimately
        used, but which may be modified by :meth:`apply_aspect`, and a
        second which is the starting point for :meth:`apply_aspect`.


        Optional keyword arguments:
          *which*

            ==========   ====================
            value        description
            ==========   ====================
            'active'     to change the first
            'original'   to change the second
            'both'       to change both
            ==========   ====================

        """
        if not isinstance(pos, mtransforms.BboxBase):
            pos = mtransforms.Bbox.from_bounds(*pos)
        if which in ('both', 'active'):
            self._position.set(pos)
        if which in ('both', 'original'):
            self._originalPosition.set(pos)
        self.stale = True

    def reset_position(self):
        """Make the original position the active position"""
        pos = self.get_position(original=True)
        self.set_position(pos, which='active')

    def set_axes_locator(self, locator):
        """
        set axes_locator

        ACCEPT: a callable object which takes an axes instance and renderer and
                 returns a bbox.
        """
        self._axes_locator = locator
        self.stale = True

    def get_axes_locator(self):
        """
        return axes_locator
        """
        return self._axes_locator

    def _set_artist_props(self, a):
        """set the boilerplate props for artists added to axes"""
        a.set_figure(self.figure)
        if not a.is_transform_set():
            a.set_transform(self.transData)

        a.axes = self
        if a.mouseover:
            self.mouseover_set.add(a)

    def _gen_axes_patch(self):
        """
        Returns the patch used to draw the background of the axes.  It
        is also used as the clipping path for any data elements on the
        axes.

        In the standard axes, this is a rectangle, but in other
        projections it may not be.

        .. note::

            Intended to be overridden by new projection types.

        """
        return mpatches.Rectangle((0.0, 0.0), 1.0, 1.0)

    def _gen_axes_spines(self, locations=None, offset=0.0, units='inches'):
        """
        Returns a dict whose keys are spine names and values are
        Line2D or Patch instances. Each element is used to draw a
        spine of the axes.

        In the standard axes, this is a single line segment, but in
        other projections it may not be.

        .. note::

            Intended to be overridden by new projection types.

        """
        return OrderedDict([
            ('left', mspines.Spine.linear_spine(self, 'left')),
            ('right', mspines.Spine.linear_spine(self, 'right')),
            ('bottom', mspines.Spine.linear_spine(self, 'bottom')),
            ('top', mspines.Spine.linear_spine(self, 'top'))])

    def cla(self):
        """Clear the current axes."""
        # Note: this is called by Axes.__init__()

        # stash the current visibility state
        if hasattr(self, 'patch'):
            patch_visible = self.patch.get_visible()
        else:
            patch_visible = True

        xaxis_visible = self.xaxis.get_visible()
        yaxis_visible = self.yaxis.get_visible()

        self.xaxis.cla()
        self.yaxis.cla()
        for name, spine in six.iteritems(self.spines):
            spine.cla()

        self.ignore_existing_data_limits = True
        self.callbacks = cbook.CallbackRegistry()

        if self._sharex is not None:
            # major and minor are class instances with
            # locator and formatter attributes
            self.xaxis.major = self._sharex.xaxis.major
            self.xaxis.minor = self._sharex.xaxis.minor
            x0, x1 = self._sharex.get_xlim()
            self.set_xlim(x0, x1, emit=False, auto=None)

            # Save the current formatter/locator so we don't lose it
            majf = self._sharex.xaxis.get_major_formatter()
            minf = self._sharex.xaxis.get_minor_formatter()
            majl = self._sharex.xaxis.get_major_locator()
            minl = self._sharex.xaxis.get_minor_locator()

            # This overwrites the current formatter/locator
            self.xaxis._set_scale(self._sharex.xaxis.get_scale())

            # Reset the formatter/locator
            self.xaxis.set_major_formatter(majf)
            self.xaxis.set_minor_formatter(minf)
            self.xaxis.set_major_locator(majl)
            self.xaxis.set_minor_locator(minl)
        else:
            self.xaxis._set_scale('linear')

        if self._sharey is not None:
            self.yaxis.major = self._sharey.yaxis.major
            self.yaxis.minor = self._sharey.yaxis.minor
            y0, y1 = self._sharey.get_ylim()
            self.set_ylim(y0, y1, emit=False, auto=None)

            # Save the current formatter/locator so we don't lose it
            majf = self._sharey.yaxis.get_major_formatter()
            minf = self._sharey.yaxis.get_minor_formatter()
            majl = self._sharey.yaxis.get_major_locator()
            minl = self._sharey.yaxis.get_minor_locator()

            # This overwrites the current formatter/locator
            self.yaxis._set_scale(self._sharey.yaxis.get_scale())

            # Reset the formatter/locator
            self.yaxis.set_major_formatter(majf)
            self.yaxis.set_minor_formatter(minf)
            self.yaxis.set_major_locator(majl)
            self.yaxis.set_minor_locator(minl)
        else:
            self.yaxis._set_scale('linear')

        # update the minor locator for x and y axis based on rcParams
        if (rcParams['xtick.minor.visible']):
            self.xaxis.set_minor_locator(mticker.AutoMinorLocator())

        if (rcParams['ytick.minor.visible']):
            self.yaxis.set_minor_locator(mticker.AutoMinorLocator())

        self._autoscaleXon = True
        self._autoscaleYon = True
        self._xmargin = rcParams['axes.xmargin']
        self._ymargin = rcParams['axes.ymargin']
        self._tight = None
        self._update_transScale()  # needed?

        self._get_lines = _process_plot_var_args(self)
        self._get_patches_for_fill = _process_plot_var_args(self, 'fill')

        self._gridOn = rcParams['axes.grid']
        self.lines = []
        self.patches = []
        self.texts = []
        self.tables = []
        self.artists = []
        self.images = []
        self.mouseover_set = set()
        self._current_image = None  # strictly for pyplot via _sci, _gci
        self.legend_ = None
        self.collections = []  # collection.Collection instances
        self.containers = []

        self.grid(False)  # Disable grid on init to use rcParameter
        self.grid(self._gridOn, which=rcParams['axes.grid.which'],
                    axis=rcParams['axes.grid.axis'])
        props = font_manager.FontProperties(
                    size=rcParams['axes.titlesize'],
                    weight=rcParams['axes.titleweight']
                )

        self.titleOffsetTrans = mtransforms.ScaledTranslation(
            0.0, 5.0 / 72.0, self.figure.dpi_scale_trans)
        self.title = mtext.Text(
            x=0.5, y=1.0, text='',
            fontproperties=props,
            verticalalignment='baseline',
            horizontalalignment='center',
            )
        self._left_title = mtext.Text(
            x=0.0, y=1.0, text='',
            fontproperties=props.copy(),
            verticalalignment='baseline',
            horizontalalignment='left', )
        self._right_title = mtext.Text(
            x=1.0, y=1.0, text='',
            fontproperties=props.copy(),
            verticalalignment='baseline',
            horizontalalignment='right',
            )

        for _title in (self.title, self._left_title, self._right_title):
            _title.set_transform(self.transAxes + self.titleOffsetTrans)
            _title.set_clip_box(None)
            self._set_artist_props(_title)

        # the patch draws the background of the axes.  we want this to
        # be below the other artists; the axesPatch name is
        # deprecated.  We use the frame to draw the edges so we are
        # setting the edgecolor to None
        self.patch = self.axesPatch = self._gen_axes_patch()
        self.patch.set_figure(self.figure)
        self.patch.set_facecolor(self._facecolor)
        self.patch.set_edgecolor('None')
        self.patch.set_linewidth(0)
        self.patch.set_transform(self.transAxes)

        self.set_axis_on()

        self.xaxis.set_clip_path(self.patch)
        self.yaxis.set_clip_path(self.patch)

        self._shared_x_axes.clean()
        self._shared_y_axes.clean()
        if self._sharex:
            self.xaxis.set_visible(xaxis_visible)
            self.patch.set_visible(patch_visible)

        if self._sharey:
            self.yaxis.set_visible(yaxis_visible)
            self.patch.set_visible(patch_visible)
        self.stale = True

    def clear(self):
        """clear the axes"""
        self.cla()

    def get_facecolor(self):
        return self.patch.get_facecolor()
    get_fc = get_facecolor

    def set_facecolor(self, color):
        self._facecolor = color
        return self.patch.set_facecolor(color)
    set_fc = set_facecolor

    def set_prop_cycle(self, *args, **kwargs):
        """
        Set the property cycle for any future plot commands on this Axes.

        set_prop_cycle(arg)
        set_prop_cycle(label, itr)
        set_prop_cycle(label1=itr1[, label2=itr2[, ...]])

        Form 1 simply sets given `Cycler` object.

        Form 2 creates and sets  a `Cycler` from a label and an iterable.

        Form 3 composes and sets  a `Cycler` as an inner product of the
        pairs of keyword arguments. In other words, all of the
        iterables are cycled simultaneously, as if through zip().

        Parameters
        ----------
        arg : Cycler
            Set the given Cycler.
            Can also be `None` to reset to the cycle defined by the
            current style.

        label : str
            The property key. Must be a valid `Artist` property.
            For example, 'color' or 'linestyle'. Aliases are allowed,
            such as 'c' for 'color' and 'lw' for 'linewidth'.

        itr : iterable
            Finite-length iterable of the property values. These values
            are validated and will raise a ValueError if invalid.

        See Also
        --------
            :func:`cycler`      Convenience function for creating your
                                own cyclers.

        """
        if args and kwargs:
            raise TypeError("Cannot supply both positional and keyword "
                            "arguments to this method.")
        if len(args) == 1 and args[0] is None:
            prop_cycle = None
        else:
            prop_cycle = cycler(*args, **kwargs)
        self._get_lines.set_prop_cycle(prop_cycle)
        self._get_patches_for_fill.set_prop_cycle(prop_cycle)

    def set_color_cycle(self, clist):
        """
        Set the color cycle for any future plot commands on this Axes.

        *clist* is a list of mpl color specifiers.

        .. deprecated:: 1.5
        """
        cbook.warn_deprecated(
                '1.5', name='set_color_cycle', alternative='set_prop_cycle')
        if clist is None:
            # Calling set_color_cycle() or set_prop_cycle() with None
            # effectively resets the cycle, but you can't do
            # set_prop_cycle('color', None). So we are special-casing this.
            self.set_prop_cycle(None)
        else:
            self.set_prop_cycle('color', clist)

    def ishold(self):
        """return the HOLD status of the axes"""
        return self._hold

    def hold(self, b=None):
        """
        Call signature::

          hold(b=None)

        Set the hold state.  If *hold* is *None* (default), toggle the
        *hold* state.  Else set the *hold* state to boolean value *b*.

        Examples::

          # toggle hold
          hold()

          # turn hold on
          hold(True)

          # turn hold off
          hold(False)

        When hold is *True*, subsequent plot commands will be added to
        the current axes.  When hold is *False*, the current axes and
        figure will be cleared on the next plot command

        """
        if b is None:
            self._hold = not self._hold
        else:
            self._hold = b

    def get_aspect(self):
        return self._aspect

    def set_aspect(self, aspect, adjustable=None, anchor=None):
        """
        *aspect*

          ========   ================================================
          value      description
          ========   ================================================
          'auto'     automatic; fill position rectangle with data
          'normal'   same as 'auto'; deprecated
          'equal'    same scaling from data to plot units for x and y
           num       a circle will be stretched such that the height
                     is num times the width. aspect=1 is the same as
                     aspect='equal'.
          ========   ================================================

        *adjustable*

          ============   =====================================
          value          description
          ============   =====================================
          'box'          change physical size of axes
          'datalim'      change xlim or ylim
          'box-forced'   same as 'box', but axes can be shared
          ============   =====================================

        'box' does not allow axes sharing, as this can cause
        unintended side effect. For cases when sharing axes is
        fine, use 'box-forced'.

        *anchor*

          =====   =====================
          value   description
          =====   =====================
          'C'     centered
          'SW'    lower left corner
          'S'     middle of bottom edge
          'SE'    lower right corner
          etc.
          =====   =====================

        .. deprecated:: 1.2
            the option 'normal' for aspect is deprecated. Use 'auto' instead.
        """
        if aspect == 'normal':
            cbook.warn_deprecated(
                '1.2', name='normal', alternative='auto', obj_type='aspect')
            self._aspect = 'auto'

        elif aspect in ('equal', 'auto'):
            self._aspect = aspect
        else:
            self._aspect = float(aspect)  # raise ValueError if necessary

        if adjustable is not None:
            self.set_adjustable(adjustable)
        if anchor is not None:
            self.set_anchor(anchor)
        self.stale = True

    def get_adjustable(self):
        return self._adjustable

    def set_adjustable(self, adjustable):
        """
        ACCEPTS: [ 'box' | 'datalim' | 'box-forced']
        """
        if adjustable in ('box', 'datalim', 'box-forced'):
            if self in self._shared_x_axes or self in self._shared_y_axes:
                if adjustable == 'box':
                    raise ValueError(
                        'adjustable must be "datalim" for shared axes')
            self._adjustable = adjustable
        else:
            raise ValueError('argument must be "box", or "datalim"')
        self.stale = True

    def get_anchor(self):
        return self._anchor

    def set_anchor(self, anchor):
        """
        *anchor*

          =====  ============
          value  description
          =====  ============
          'C'    Center
          'SW'   bottom left
          'S'    bottom
          'SE'   bottom right
          'E'    right
          'NE'   top right
          'N'    top
          'NW'   top left
          'W'    left
          =====  ============

        """
        if (anchor in list(six.iterkeys(mtransforms.Bbox.coefs)) or
                len(anchor) == 2):
            self._anchor = anchor
        else:
            raise ValueError('argument must be among %s' %
                             ', '.join(six.iterkeys(mtransforms.Bbox.coefs)))
        self.stale = True

    def get_data_ratio(self):
        """
        Returns the aspect ratio of the raw data.

        This method is intended to be overridden by new projection
        types.
        """
        xmin, xmax = self.get_xbound()
        ymin, ymax = self.get_ybound()

        xsize = max(math.fabs(xmax - xmin), 1e-30)
        ysize = max(math.fabs(ymax - ymin), 1e-30)

        return ysize / xsize

    def get_data_ratio_log(self):
        """
        Returns the aspect ratio of the raw data in log scale.
        Will be used when both axis scales are in log.
        """
        xmin, xmax = self.get_xbound()
        ymin, ymax = self.get_ybound()

        xsize = max(math.fabs(math.log10(xmax) - math.log10(xmin)), 1e-30)
        ysize = max(math.fabs(math.log10(ymax) - math.log10(ymin)), 1e-30)

        return ysize / xsize

    def apply_aspect(self, position=None):
        """
        Use :meth:`_aspect` and :meth:`_adjustable` to modify the
        axes box or the view limits.
        """
        if position is None:
            position = self.get_position(original=True)

        aspect = self.get_aspect()

        if self.name != 'polar':
            xscale, yscale = self.get_xscale(), self.get_yscale()
            if xscale == "linear" and yscale == "linear":
                aspect_scale_mode = "linear"
            elif xscale == "log" and yscale == "log":
                aspect_scale_mode = "log"
            elif ((xscale == "linear" and yscale == "log") or
                  (xscale == "log" and yscale == "linear")):
                if aspect != "auto":
                    warnings.warn(
                        'aspect is not supported for Axes with xscale=%s, '
                        'yscale=%s' % (xscale, yscale))
                    aspect = "auto"
            else:  # some custom projections have their own scales.
                pass
        else:
            aspect_scale_mode = "linear"

        if aspect == 'auto':
            self.set_position(position, which='active')
            return

        if aspect == 'equal':
            A = 1
        else:
            A = aspect

        # Ensure at drawing time that any Axes involved in axis-sharing
        # does not have its position changed.
        if self in self._shared_x_axes or self in self._shared_y_axes:
            if self._adjustable == 'box':
                self._adjustable = 'datalim'
                warnings.warn(
                    'shared axes: "adjustable" is being changed to "datalim"')

        figW, figH = self.get_figure().get_size_inches()
        fig_aspect = figH / figW
        if self._adjustable in ['box', 'box-forced']:
            if aspect_scale_mode == "log":
                box_aspect = A * self.get_data_ratio_log()
            else:
                box_aspect = A * self.get_data_ratio()
            pb = position.frozen()
            pb1 = pb.shrunk_to_aspect(box_aspect, pb, fig_aspect)
            self.set_position(pb1.anchored(self.get_anchor(), pb), 'active')
            return

        # reset active to original in case it had been changed
        # by prior use of 'box'
        self.set_position(position, which='active')

        xmin, xmax = self.get_xbound()
        ymin, ymax = self.get_ybound()

        if aspect_scale_mode == "log":
            xmin, xmax = math.log10(xmin), math.log10(xmax)
            ymin, ymax = math.log10(ymin), math.log10(ymax)

        xsize = max(math.fabs(xmax - xmin), 1e-30)
        ysize = max(math.fabs(ymax - ymin), 1e-30)

        l, b, w, h = position.bounds
        box_aspect = fig_aspect * (h / w)
        data_ratio = box_aspect / A

        y_expander = (data_ratio * xsize / ysize - 1.0)
        # If y_expander > 0, the dy/dx viewLim ratio needs to increase
        if abs(y_expander) < 0.005:
            return

        if aspect_scale_mode == "log":
            dL = self.dataLim
            dL_width = math.log10(dL.x1) - math.log10(dL.x0)
            dL_height = math.log10(dL.y1) - math.log10(dL.y0)
            xr = 1.05 * dL_width
            yr = 1.05 * dL_height
        else:
            dL = self.dataLim
            xr = 1.05 * dL.width
            yr = 1.05 * dL.height

        xmarg = xsize - xr
        ymarg = ysize - yr
        Ysize = data_ratio * xsize
        Xsize = ysize / data_ratio
        Xmarg = Xsize - xr
        Ymarg = Ysize - yr
        # Setting these targets to, e.g., 0.05*xr does not seem to
        # help.
        xm = 0
        ym = 0

        changex = (self in self._shared_y_axes and
                   self not in self._shared_x_axes)
        changey = (self in self._shared_x_axes and
                   self not in self._shared_y_axes)
        if changex and changey:
            warnings.warn("adjustable='datalim' cannot work with shared "
                          "x and y axes")
            return
        if changex:
            adjust_y = False
        else:
            if xmarg > xm and ymarg > ym:
                adjy = ((Ymarg > 0 and y_expander < 0) or
                        (Xmarg < 0 and y_expander > 0))
            else:
                adjy = y_expander > 0
            adjust_y = changey or adjy  # (Ymarg > xmarg)
        if adjust_y:
            yc = 0.5 * (ymin + ymax)
            y0 = yc - Ysize / 2.0
            y1 = yc + Ysize / 2.0
            if aspect_scale_mode == "log":
                self.set_ybound((10. ** y0, 10. ** y1))
            else:
                self.set_ybound((y0, y1))
        else:
            xc = 0.5 * (xmin + xmax)
            x0 = xc - Xsize / 2.0
            x1 = xc + Xsize / 2.0
            if aspect_scale_mode == "log":
                self.set_xbound((10. ** x0, 10. ** x1))
            else:
                self.set_xbound((x0, x1))

    def axis(self, *v, **kwargs):
        """Set axis properties.

        Valid signatures::

          xmin, xmax, ymin, ymax = axis()
          xmin, xmax, ymin, ymax = axis(list_arg)
          xmin, xmax, ymin, ymax = axis(string_arg)
          xmin, xmax, ymin, ymax = axis(**kwargs)

        Parameters
        ----------
        v : list of float or {'on', 'off', 'equal', 'tight', 'scaled',\
            'normal', 'auto', 'image', 'square'}
            Optional positional argument

            Axis data limits set from a list; or a command relating to axes:

                ========== ================================================
                Value      Description
                ========== ================================================
                'on'       Toggle axis lines and labels on
                'off'      Toggle axis lines and labels off
                'equal'    Equal scaling by changing limits
                'scaled'   Equal scaling by changing box dimensions
                'tight'    Limits set such that all data is shown
                'auto'     Automatic scaling, fill rectangle with data
                'normal'   Same as 'auto'; deprecated
                'image'    'scaled' with axis limits equal to data limits
                'square'   Square plot; similar to 'scaled', but initially\
                           forcing xmax-xmin = ymax-ymin
                ========== ================================================

        emit : bool, optional
            Passed to set_{x,y}lim functions, if observers
            are notified of axis limit change

        xmin, ymin, xmax, ymax : float, optional
            The axis limits to be set

        Returns
        -------
        xmin, xmax, ymin, ymax : float
            The axis limits

        """

        if len(v) == 0 and len(kwargs) == 0:
            xmin, xmax = self.get_xlim()
            ymin, ymax = self.get_ylim()
            return xmin, xmax, ymin, ymax

        emit = kwargs.get('emit', True)

        if len(v) == 1 and is_string_like(v[0]):
            s = v[0].lower()
            if s == 'on':
                self.set_axis_on()
            elif s == 'off':
                self.set_axis_off()
            elif s in ('equal', 'tight', 'scaled', 'normal',
                       'auto', 'image', 'square'):
                self.set_autoscale_on(True)
                self.set_aspect('auto')
                self.autoscale_view(tight=False)
                # self.apply_aspect()
                if s == 'equal':
                    self.set_aspect('equal', adjustable='datalim')
                elif s == 'scaled':
                    self.set_aspect('equal', adjustable='box', anchor='C')
                    self.set_autoscale_on(False)  # Req. by Mark Bakker
                elif s == 'tight':
                    self.autoscale_view(tight=True)
                    self.set_autoscale_on(False)
                elif s == 'image':
                    self.autoscale_view(tight=True)
                    self.set_autoscale_on(False)
                    self.set_aspect('equal', adjustable='box', anchor='C')
                elif s == 'square':
                    self.set_aspect('equal', adjustable='box', anchor='C')
                    self.set_autoscale_on(False)
                    xlim = self.get_xlim()
                    ylim = self.get_ylim()
                    edge_size = max(np.diff(xlim), np.diff(ylim))
                    self.set_xlim([xlim[0], xlim[0] + edge_size],
                                  emit=emit, auto=False)
                    self.set_ylim([ylim[0], ylim[0] + edge_size],
                                  emit=emit, auto=False)
            else:
                raise ValueError('Unrecognized string %s to axis; '
                                 'try on or off' % s)
            xmin, xmax = self.get_xlim()
            ymin, ymax = self.get_ylim()
            return xmin, xmax, ymin, ymax

        try:
            v[0]
        except IndexError:
            xmin = kwargs.get('xmin', None)
            xmax = kwargs.get('xmax', None)
            auto = False  # turn off autoscaling, unless...
            if xmin is None and xmax is None:
                auto = None  # leave autoscaling state alone
            xmin, xmax = self.set_xlim(xmin, xmax, emit=emit, auto=auto)

            ymin = kwargs.get('ymin', None)
            ymax = kwargs.get('ymax', None)
            auto = False  # turn off autoscaling, unless...
            if ymin is None and ymax is None:
                auto = None  # leave autoscaling state alone
            ymin, ymax = self.set_ylim(ymin, ymax, emit=emit, auto=auto)
            return xmin, xmax, ymin, ymax

        v = v[0]
        if len(v) != 4:
            raise ValueError('v must contain [xmin xmax ymin ymax]')

        self.set_xlim([v[0], v[1]], emit=emit, auto=False)
        self.set_ylim([v[2], v[3]], emit=emit, auto=False)

        return v

    def get_legend(self):
        """
        Return the legend.Legend instance, or None if no legend is defined
        """
        return self.legend_

    def get_images(self):
        """return a list of Axes images contained by the Axes"""
        return cbook.silent_list('AxesImage', self.images)

    def get_lines(self):
        """Return a list of lines contained by the Axes"""
        return cbook.silent_list('Line2D', self.lines)

    def get_xaxis(self):
        """Return the XAxis instance"""
        return self.xaxis

    def get_xgridlines(self):
        """Get the x grid lines as a list of Line2D instances"""
        return cbook.silent_list('Line2D xgridline',
                                 self.xaxis.get_gridlines())

    def get_xticklines(self):
        """Get the xtick lines as a list of Line2D instances"""
        return cbook.silent_list('Text xtickline',
                                 self.xaxis.get_ticklines())

    def get_yaxis(self):
        """Return the YAxis instance"""
        return self.yaxis

    def get_ygridlines(self):
        """Get the y grid lines as a list of Line2D instances"""
        return cbook.silent_list('Line2D ygridline',
                                 self.yaxis.get_gridlines())

    def get_yticklines(self):
        """Get the ytick lines as a list of Line2D instances"""
        return cbook.silent_list('Line2D ytickline',
                                 self.yaxis.get_ticklines())

    # Adding and tracking artists

    def _sci(self, im):
        """
        helper for :func:`~matplotlib.pyplot.sci`;
        do not use elsewhere.
        """
        if isinstance(im, matplotlib.contour.ContourSet):
            if im.collections[0] not in self.collections:
                raise ValueError(
                    "ContourSet must be in current Axes")
        elif im not in self.images and im not in self.collections:
            raise ValueError(
                "Argument must be an image, collection, or ContourSet in "
                "this Axes")
        self._current_image = im

    def _gci(self):
        """
        Helper for :func:`~matplotlib.pyplot.gci`;
        do not use elsewhere.
        """
        return self._current_image

    def has_data(self):
        """
        Return *True* if any artists have been added to axes.

        This should not be used to determine whether the *dataLim*
        need to be updated, and may not actually be useful for
        anything.
        """
        return (
            len(self.collections) +
            len(self.images) +
            len(self.lines) +
            len(self.patches)) > 0

    def add_artist(self, a):
        """Add any :class:`~matplotlib.artist.Artist` to the axes.

        Use `add_artist` only for artists for which there is no dedicated
        "add" method; and if necessary, use a method such as
        `update_datalim` or `update_datalim_numerix` to manually update the
        dataLim if the artist is to be included in autoscaling.

        Returns the artist.
        """
        a.axes = self
        self.artists.append(a)
        self._set_artist_props(a)
        a.set_clip_path(self.patch)
        a._remove_method = lambda h: self.artists.remove(h)
        self.stale = True
        return a

    def add_collection(self, collection, autolim=True):
        """
        Add a :class:`~matplotlib.collections.Collection` instance
        to the axes.

        Returns the collection.
        """
        label = collection.get_label()
        if not label:
            collection.set_label('_collection%d' % len(self.collections))
        self.collections.append(collection)
        self._set_artist_props(collection)

        if collection.get_clip_path() is None:
            collection.set_clip_path(self.patch)

        if autolim:
            self.update_datalim(collection.get_datalim(self.transData))

        collection._remove_method = lambda h: self.collections.remove(h)
        self.stale = True
        return collection

    def add_image(self, image):
        """
        Add a :class:`~matplotlib.image.AxesImage` to the axes.

        Returns the image.
        """
        self._set_artist_props(image)
        self.images.append(image)
        image._remove_method = lambda h: self.images.remove(h)
        self.stale = True
        return image

    def add_line(self, line):
        """
        Add a :class:`~matplotlib.lines.Line2D` to the list of plot
        lines

        Returns the line.
        """
        self._set_artist_props(line)
        if line.get_clip_path() is None:
            line.set_clip_path(self.patch)

        self._update_line_limits(line)
        if not line.get_label():
            line.set_label('_line%d' % len(self.lines))
        self.lines.append(line)
        line._remove_method = lambda h: self.lines.remove(h)
        self.stale = True
        return line

    def _add_text(self, txt):
        """

        """
        self._set_artist_props(txt)
        self.texts.append(txt)
        txt._remove_method = lambda h: self.texts.remove(h)
        self.stale = True
        return txt

    def _update_line_limits(self, line):
        """
        Figures out the data limit of the given line, updating self.dataLim.
        """
        path = line.get_path()
        if path.vertices.size == 0:
            return

        line_trans = line.get_transform()

        if line_trans == self.transData:
            data_path = path

        elif any(line_trans.contains_branch_seperately(self.transData)):
            # identify the transform to go from line's coordinates
            # to data coordinates
            trans_to_data = line_trans - self.transData

            # if transData is affine we can use the cached non-affine component
            # of line's path. (since the non-affine part of line_trans is
            # entirely encapsulated in trans_to_data).
            if self.transData.is_affine:
                line_trans_path = line._get_transformed_path()
                na_path, _ = line_trans_path.get_transformed_path_and_affine()
                data_path = trans_to_data.transform_path_affine(na_path)
            else:
                data_path = trans_to_data.transform_path(path)
        else:
            # for backwards compatibility we update the dataLim with the
            # coordinate range of the given path, even though the coordinate
            # systems are completely different. This may occur in situations
            # such as when ax.transAxes is passed through for absolute
            # positioning.
            data_path = path

        if data_path.vertices.size > 0:
            updatex, updatey = line_trans.contains_branch_seperately(
                self.transData)
            self.dataLim.update_from_path(data_path,
                                          self.ignore_existing_data_limits,
                                          updatex=updatex,
                                          updatey=updatey)
            self.ignore_existing_data_limits = False

    def add_patch(self, p):
        """
        Add a :class:`~matplotlib.patches.Patch` *p* to the list of
        axes patches; the clipbox will be set to the Axes clipping
        box.  If the transform is not set, it will be set to
        :attr:`transData`.

        Returns the patch.
        """

        self._set_artist_props(p)
        if p.get_clip_path() is None:
            p.set_clip_path(self.patch)
        self._update_patch_limits(p)
        self.patches.append(p)
        p._remove_method = lambda h: self.patches.remove(h)
        return p

    def _update_patch_limits(self, patch):
        """update the data limits for patch *p*"""
        # hist can add zero height Rectangles, which is useful to keep
        # the bins, counts and patches lined up, but it throws off log
        # scaling.  We'll ignore rects with zero height or width in
        # the auto-scaling

        # cannot check for '==0' since unitized data may not compare to zero
        # issue #2150 - we update the limits if patch has non zero width
        # or height.
        if (isinstance(patch, mpatches.Rectangle) and
                ((not patch.get_width()) and (not patch.get_height()))):
            return
        vertices = patch.get_path().vertices
        if vertices.size > 0:
            xys = patch.get_patch_transform().transform(vertices)
            if patch.get_data_transform() != self.transData:
                patch_to_data = (patch.get_data_transform() -
                                 self.transData)
                xys = patch_to_data.transform(xys)

            updatex, updatey = patch.get_transform().\
                contains_branch_seperately(self.transData)
            self.update_datalim(xys, updatex=updatex,
                                updatey=updatey)

    def add_table(self, tab):
        """
        Add a :class:`~matplotlib.tables.Table` instance to the
        list of axes tables

        Returns the table.
        """
        self._set_artist_props(tab)
        self.tables.append(tab)
        tab.set_clip_path(self.patch)
        tab._remove_method = lambda h: self.tables.remove(h)
        return tab

    def add_container(self, container):
        """
        Add a :class:`~matplotlib.container.Container` instance
        to the axes.

        Returns the collection.
        """
        label = container.get_label()
        if not label:
            container.set_label('_container%d' % len(self.containers))
        self.containers.append(container)
        container.set_remove_method(lambda h: self.containers.remove(h))
        return container

    def relim(self, visible_only=False):
        """
        Recompute the data limits based on current artists. If you want to
        exclude invisible artists from the calculation, set
        ``visible_only=True``

        At present, :class:`~matplotlib.collections.Collection`
        instances are not supported.
        """
        # Collections are deliberately not supported (yet); see
        # the TODO note in artists.py.
        self.dataLim.ignore(True)
        self.dataLim.set_points(mtransforms.Bbox.null().get_points())
        self.ignore_existing_data_limits = True

        for line in self.lines:
            if not visible_only or line.get_visible():
                self._update_line_limits(line)

        for p in self.patches:
            if not visible_only or p.get_visible():
                self._update_patch_limits(p)

    def update_datalim(self, xys, updatex=True, updatey=True):
        """
        Update the data lim bbox with seq of xy tups or equiv. 2-D array
        """
        # if no data is set currently, the bbox will ignore its
        # limits and set the bound to be the bounds of the xydata.
        # Otherwise, it will compute the bounds of it's current data
        # and the data in xydata

        if iterable(xys) and not len(xys):
            return
        if not ma.isMaskedArray(xys):
            xys = np.asarray(xys)
        self.dataLim.update_from_data_xy(xys, self.ignore_existing_data_limits,
                                         updatex=updatex, updatey=updatey)
        self.ignore_existing_data_limits = False

    def update_datalim_numerix(self, x, y):
        """
        Update the data lim bbox with seq of xy tups
        """
        # if no data is set currently, the bbox will ignore it's
        # limits and set the bound to be the bounds of the xydata.
        # Otherwise, it will compute the bounds of it's current data
        # and the data in xydata
        if iterable(x) and not len(x):
            return
        self.dataLim.update_from_data(x, y, self.ignore_existing_data_limits)
        self.ignore_existing_data_limits = False

    def update_datalim_bounds(self, bounds):
        """
        Update the datalim to include the given
        :class:`~matplotlib.transforms.Bbox` *bounds*
        """
        self.dataLim.set(mtransforms.Bbox.union([self.dataLim, bounds]))

    def _process_unit_info(self, xdata=None, ydata=None, kwargs=None):
        """Look for unit *kwargs* and update the axis instances as necessary"""

        if self.xaxis is None or self.yaxis is None:
            return

        if xdata is not None:
            # we only need to update if there is nothing set yet.
            if not self.xaxis.have_units():
                self.xaxis.update_units(xdata)

        if ydata is not None:
            # we only need to update if there is nothing set yet.
            if not self.yaxis.have_units():
                self.yaxis.update_units(ydata)

        # process kwargs 2nd since these will override default units
        if kwargs is not None:
            xunits = kwargs.pop('xunits', self.xaxis.units)
            if self.name == 'polar':
                xunits = kwargs.pop('thetaunits', xunits)
            if xunits != self.xaxis.units:
                self.xaxis.set_units(xunits)
                # If the units being set imply a different converter,
                # we need to update.
                if xdata is not None:
                    self.xaxis.update_units(xdata)

            yunits = kwargs.pop('yunits', self.yaxis.units)
            if self.name == 'polar':
                yunits = kwargs.pop('runits', yunits)
            if yunits != self.yaxis.units:
                self.yaxis.set_units(yunits)
                # If the units being set imply a different converter,
                # we need to update.
                if ydata is not None:
                    self.yaxis.update_units(ydata)

    def in_axes(self, mouseevent):
        """
        Return *True* if the given *mouseevent* (in display coords)
        is in the Axes
        """
        return self.patch.contains(mouseevent)[0]

    def get_autoscale_on(self):
        """
        Get whether autoscaling is applied for both axes on plot commands
        """
        return self._autoscaleXon and self._autoscaleYon

    def get_autoscalex_on(self):
        """
        Get whether autoscaling for the x-axis is applied on plot commands
        """
        return self._autoscaleXon

    def get_autoscaley_on(self):
        """
        Get whether autoscaling for the y-axis is applied on plot commands
        """
        return self._autoscaleYon

    def set_autoscale_on(self, b):
        """
        Set whether autoscaling is applied on plot commands

        accepts: [ *True* | *False* ]
        """
        self._autoscaleXon = b
        self._autoscaleYon = b

    def set_autoscalex_on(self, b):
        """
        Set whether autoscaling for the x-axis is applied on plot commands

        accepts: [ *True* | *False* ]
        """
        self._autoscaleXon = b

    def set_autoscaley_on(self, b):
        """
        Set whether autoscaling for the y-axis is applied on plot commands

        accepts: [ *True* | *False* ]
        """
        self._autoscaleYon = b

    def set_xmargin(self, m):
        """
        Set padding of X data limits prior to autoscaling.

        *m* times the data interval will be added to each
        end of that interval before it is used in autoscaling.

        accepts: float in range 0 to 1
        """
        if m < 0 or m > 1:
            raise ValueError("margin must be in range 0 to 1")
        self._xmargin = m
        self.stale = True

    def set_ymargin(self, m):
        """
        Set padding of Y data limits prior to autoscaling.

        *m* times the data interval will be added to each
        end of that interval before it is used in autoscaling.

        accepts: float in range 0 to 1
        """
        if m < 0 or m > 1:
            raise ValueError("margin must be in range 0 to 1")
        self._ymargin = m
        self.stale = True

    def margins(self, *args, **kw):
        """
        Set or retrieve autoscaling margins.

        signatures::

            margins()

        returns xmargin, ymargin

        ::

            margins(margin)

            margins(xmargin, ymargin)

            margins(x=xmargin, y=ymargin)

            margins(..., tight=False)

        All three forms above set the xmargin and ymargin parameters.
        All keyword parameters are optional.  A single argument
        specifies both xmargin and ymargin.  The *tight* parameter
        is passed to :meth:`autoscale_view`, which is executed after
        a margin is changed; the default here is *True*, on the
        assumption that when margins are specified, no additional
        padding to match tick marks is usually desired.  Setting
        *tight* to *None* will preserve the previous setting.

        Specifying any margin changes only the autoscaling; for example,
        if *xmargin* is not None, then *xmargin* times the X data
        interval will be added to each end of that interval before
        it is used in autoscaling.

        """
        if not args and not kw:
            return self._xmargin, self._ymargin

        tight = kw.pop('tight', True)
        mx = kw.pop('x', None)
        my = kw.pop('y', None)
        if len(args) == 1:
            mx = my = args[0]
        elif len(args) == 2:
            mx, my = args
        elif len(args) > 2:
            raise ValueError("more than two arguments were supplied")
        if mx is not None:
            self.set_xmargin(mx)
        if my is not None:
            self.set_ymargin(my)

        scalex = (mx is not None)
        scaley = (my is not None)

        self.autoscale_view(tight=tight, scalex=scalex, scaley=scaley)

    def set_rasterization_zorder(self, z):
        """
        Set zorder value below which artists will be rasterized.  Set
        to `None` to disable rasterizing of artists below a particular
        zorder.
        """
        self._rasterization_zorder = z
        self.stale = True

    def get_rasterization_zorder(self):
        """
        Get zorder value below which artists will be rasterized
        """
        return self._rasterization_zorder

    def autoscale(self, enable=True, axis='both', tight=None):
        """
        Autoscale the axis view to the data (toggle).

        Convenience method for simple axis view autoscaling.
        It turns autoscaling on or off, and then,
        if autoscaling for either axis is on, it performs
        the autoscaling on the specified axis or axes.

        *enable*: [True | False | None]
            True (default) turns autoscaling on, False turns it off.
            None leaves the autoscaling state unchanged.

        *axis*: ['x' | 'y' | 'both']
            which axis to operate on; default is 'both'

        *tight*: [True | False | None]
            If True, set view limits to data limits;
            if False, let the locator and margins expand the view limits;
            if None, use tight scaling if the only artist is an image,
            otherwise treat *tight* as False.
            The *tight* setting is retained for future autoscaling
            until it is explicitly changed.


        Returns None.
        """
        if enable is None:
            scalex = True
            scaley = True
        else:
            scalex = False
            scaley = False
            if axis in ['x', 'both']:
                self._autoscaleXon = bool(enable)
                scalex = self._autoscaleXon
            if axis in ['y', 'both']:
                self._autoscaleYon = bool(enable)
                scaley = self._autoscaleYon
        self.autoscale_view(tight=tight, scalex=scalex, scaley=scaley)

    def autoscale_view(self, tight=None, scalex=True, scaley=True):
        """
        Autoscale the view limits using the data limits. You can
        selectively autoscale only a single axis, e.g., the xaxis by
        setting *scaley* to *False*.  The autoscaling preserves any
        axis direction reversal that has already been done.

        The data limits are not updated automatically when artist data are
        changed after the artist has been added to an Axes instance.  In that
        case, use :meth:`matplotlib.axes.Axes.relim` prior to calling
        autoscale_view.
        """
        if tight is None:
            _tight = self._tight
        else:
            _tight = self._tight = bool(tight)

        if self._xmargin or self._ymargin:
            margins = {
                'top': True,
                'bottom': True,
                'left': True,
                'right': True
            }
            for artist_set in [self.collections, self.patches, self.lines,
                               self.artists, self.images]:
                for artist in artist_set:
                    artist_margins = artist.margins
                    for key in ['left', 'right', 'top', 'bottom']:
                        margins[key] &= artist_margins.get(key, True)

            if self._xmargin:
                for axes in self._shared_x_axes.get_siblings(self):
                    for artist_set in [axes.collections, axes.patches,
                                       axes.lines, axes.artists, axes.images]:
                        for artist in artist_set:
                            artist_margins = artist.margins
                            for key in ['left', 'right']:
                                margins[key] &= artist_margins.get(key, True)

            if self._ymargin:
                for axes in self._shared_y_axes.get_siblings(self):
                    for artist_set in [axes.collections, axes.patches,
                                       axes.lines, axes.artists, axes.images]:
                        for artist in artist_set:
                            artist_margins = artist.margins
                            for key in ['top', 'bottom']:
                                margins[key] &= artist_margins.get(key, True)
        else:
            margins = {
                'top': False,
                'bottom': False,
                'left': False,
                'right': False
            }

        def handle_single_axis(scale, autoscaleon, shared_axes, interval,
                               minpos, axis, margin, do_lower_margin,
                               do_upper_margin, set_bound):
            if scale and autoscaleon:
                shared = shared_axes.get_siblings(self)
                dl = [ax.dataLim for ax in shared]
                # ignore non-finite data limits if good limits exist
                finite_dl = [d for d in dl if np.isfinite(d).all()]
                if len(finite_dl):
                    dl = finite_dl

                bb = mtransforms.BboxBase.union(dl)
                x0, x1 = getattr(bb, interval)
                locator = axis.get_major_locator()
                try:
                    # e.g., DateLocator has its own nonsingular()
                    x0, x1 = locator.nonsingular(x0, x1)
                except AttributeError:
                    # Default nonsingular for, e.g., MaxNLocator
                    x0, x1 = mtransforms.nonsingular(
                        x0, x1, increasing=False, expander=0.05)

                if (margin > 0 and do_lower_margin or do_upper_margin):
                    if axis.get_scale() == 'linear':
                        delta = (x1 - x0) * margin
                        if do_lower_margin:
                            x0 -= delta
                        if do_upper_margin:
                            x1 += delta
                    else:
                        # If we have a non-linear scale, we need to
                        # add the margin in figure space and then
                        # transform back
                        minpos = getattr(bb, minpos)
                        transform = axis.get_transform()
                        inverse_trans = transform.inverted()
                        x0, x1 = axis._scale.limit_range_for_scale(
                            x0, x1, minpos)
                        x0t, x1t = transform.transform([x0, x1])
                        delta = (x1t - x0t) * margin
                        if do_lower_margin:
                            x0t -= delta
                        if do_upper_margin:
                            x1t += delta
                        x0, x1 = inverse_trans.transform([x0t, x1t])

                if not _tight:
                    x0, x1 = locator.view_limits(x0, x1)
                set_bound(x0, x1)

        handle_single_axis(
            scalex, self._autoscaleXon, self._shared_x_axes,
            'intervalx', 'minposx', self.xaxis, self._xmargin,
            margins['left'], margins['right'], self.set_xbound)
        handle_single_axis(
            scaley, self._autoscaleYon, self._shared_y_axes,
            'intervaly', 'minposy', self.yaxis, self._ymargin,
            margins['bottom'], margins['top'], self.set_ybound)

    def _get_axis_list(self):
        return (self.xaxis, self.yaxis)

    # Drawing

    @allow_rasterization
    def draw(self, renderer=None, inframe=False):
        """Draw everything (plot lines, axes, labels)"""
        if renderer is None:
            renderer = self._cachedRenderer

        if renderer is None:
            raise RuntimeError('No renderer defined')
        if not self.get_visible():
            return
        renderer.open_group('axes')
        # prevent triggering call backs during the draw process
        self._stale = True
        locator = self.get_axes_locator()
        if locator:
            pos = locator(self, renderer)
            self.apply_aspect(pos)
        else:
            self.apply_aspect()

        artists = self.get_children()
        artists.remove(self.patch)

        # the frame draws the edges around the axes patch -- we
        # decouple these so the patch can be in the background and the
        # frame in the foreground. Do this before drawing the axis
        # objects so that the spine has the opportunity to update them.
        if not (self.axison and self._frameon):
            for spine in six.itervalues(self.spines):
                artists.remove(spine)

        if self.axison and not inframe:
            if self._axisbelow is True:
                self.xaxis.set_zorder(0.5)
                self.yaxis.set_zorder(0.5)
            elif self._axisbelow is False:
                self.xaxis.set_zorder(2.5)
                self.yaxis.set_zorder(2.5)
            else:
                # 'line': above patches, below lines
                self.xaxis.set_zorder(1.5)
                self.yaxis.set_zorder(1.5)
        else:
            for _axis in self._get_axis_list():
                artists.remove(_axis)

        if inframe:
            artists.remove(self.title)
            artists.remove(self._left_title)
            artists.remove(self._right_title)

        if self.figure.canvas.is_saving():
            dsu = [(a.zorder, a) for a in artists]
        else:
            dsu = [(a.zorder, a) for a in artists
                   if (not a.get_animated() or a in self.images)]

        dsu.sort(key=itemgetter(0))

        # rasterize artists with negative zorder
        # if the minimum zorder is negative, start rasterization
        rasterization_zorder = self._rasterization_zorder
        if (rasterization_zorder is not None and
                len(dsu) > 0 and dsu[0][0] < rasterization_zorder):
            renderer.start_rasterizing()
            dsu_rasterized = [l for l in dsu if l[0] < rasterization_zorder]
            dsu = [l for l in dsu if l[0] >= rasterization_zorder]
        else:
            dsu_rasterized = []

        # the patch draws the background rectangle -- the frame below
        # will draw the edges
        if self.axison and self._frameon:
            self.patch.draw(renderer)

        if dsu_rasterized:
            for zorder, a in dsu_rasterized:
                a.draw(renderer)
            renderer.stop_rasterizing()

        mimage._draw_list_compositing_images(renderer, self, dsu)

        renderer.close_group('axes')
        self._cachedRenderer = renderer
        self.stale = False

    def draw_artist(self, a):
        """
        This method can only be used after an initial draw which
        caches the renderer.  It is used to efficiently update Axes
        data (axis ticks, labels, etc are not updated)
        """
        if self._cachedRenderer is None:
            msg = ('draw_artist can only be used after an initial draw which'
                   ' caches the render')
            raise AttributeError(msg)
        a.draw(self._cachedRenderer)

    def redraw_in_frame(self):
        """
        This method can only be used after an initial draw which
        caches the renderer.  It is used to efficiently update Axes
        data (axis ticks, labels, etc are not updated)
        """
        if self._cachedRenderer is None:
            msg = ('redraw_in_frame can only be used after an initial draw'
                   ' which caches the render')
            raise AttributeError(msg)
        self.draw(self._cachedRenderer, inframe=True)

    def get_renderer_cache(self):
        return self._cachedRenderer

    # Axes rectangle characteristics

    def get_frame_on(self):
        """
        Get whether the axes rectangle patch is drawn
        """
        return self._frameon

    def set_frame_on(self, b):
        """
        Set whether the axes rectangle patch is drawn

        ACCEPTS: [ *True* | *False* ]
        """
        self._frameon = b
        self.stale = True

    def get_axisbelow(self):
        """
        Get whether axis below is true or not
        """
        return self._axisbelow

    def set_axisbelow(self, b):
        """
        Set whether the axis ticks and gridlines are above or below most
        artists

        ACCEPTS: [ *True* | *False* | 'line' ]
        """
        self._axisbelow = validate_axisbelow(b)
        self.stale = True

    @docstring.dedent_interpd
    def grid(self, b=None, which='major', axis='both', **kwargs):
        """
        Turn the axes grids on or off.

        Call signature::

           grid(self, b=None, which='major', axis='both', **kwargs)

        Set the axes grids on or off; *b* is a boolean.  (For MATLAB
        compatibility, *b* may also be a string, 'on' or 'off'.)

        If *b* is *None* and ``len(kwargs)==0``, toggle the grid state.  If
        *kwargs* are supplied, it is assumed that you want a grid and *b*
        is thus set to *True*.

        *which* can be 'major' (default), 'minor', or 'both' to control
        whether major tick grids, minor tick grids, or both are affected.

        *axis* can be 'both' (default), 'x', or 'y' to control which
        set of gridlines are drawn.

        *kwargs* are used to set the grid line properties, e.g.,::

           ax.grid(color='r', linestyle='-', linewidth=2)

        Valid :class:`~matplotlib.lines.Line2D` kwargs are

        %(Line2D)s

        """
        if len(kwargs):
            b = True
        b = _string_to_bool(b)

        if axis == 'x' or axis == 'both':
            self.xaxis.grid(b, which=which, **kwargs)
        if axis == 'y' or axis == 'both':
            self.yaxis.grid(b, which=which, **kwargs)

    def ticklabel_format(self, **kwargs):
        """
        Change the `~matplotlib.ticker.ScalarFormatter` used by
        default for linear axes.

        Optional keyword arguments:

          ============   =========================================
          Keyword        Description
          ============   =========================================
          *style*        [ 'sci' (or 'scientific') | 'plain' ]
                         plain turns off scientific notation
          *scilimits*    (m, n), pair of integers; if *style*
                         is 'sci', scientific notation will
                         be used for numbers outside the range
                         10`m`:sup: to 10`n`:sup:.
                         Use (0,0) to include all numbers.
          *useOffset*    [True | False | offset]; if True,
                         the offset will be calculated as needed;
                         if False, no offset will be used; if a
                         numeric offset is specified, it will be
                         used.
          *axis*         [ 'x' | 'y' | 'both' ]
          *useLocale*    If True, format the number according to
                         the current locale.  This affects things
                         such as the character used for the
                         decimal separator.  If False, use
                         C-style (English) formatting.  The
                         default setting is controlled by the
                         axes.formatter.use_locale rcparam.
          ============   =========================================

        Only the major ticks are affected.
        If the method is called when the
        :class:`~matplotlib.ticker.ScalarFormatter` is not the
        :class:`~matplotlib.ticker.Formatter` being used, an
        :exc:`AttributeError` will be raised.

        """
        style = kwargs.pop('style', '').lower()
        scilimits = kwargs.pop('scilimits', None)
        useOffset = kwargs.pop('useOffset', None)
        useLocale = kwargs.pop('useLocale', None)
        axis = kwargs.pop('axis', 'both').lower()
        if scilimits is not None:
            try:
                m, n = scilimits
                m + n + 1  # check that both are numbers
            except (ValueError, TypeError):
                raise ValueError("scilimits must be a sequence of 2 integers")
        if style[:3] == 'sci':
            sb = True
        elif style in ['plain', 'comma']:
            sb = False
            if style == 'plain':
                cb = False
            else:
                cb = True
                raise NotImplementedError("comma style remains to be added")
        elif style == '':
            sb = None
        else:
            raise ValueError("%s is not a valid style value")
        try:
            if sb is not None:
                if axis == 'both' or axis == 'x':
                    self.xaxis.major.formatter.set_scientific(sb)
                if axis == 'both' or axis == 'y':
                    self.yaxis.major.formatter.set_scientific(sb)
            if scilimits is not None:
                if axis == 'both' or axis == 'x':
                    self.xaxis.major.formatter.set_powerlimits(scilimits)
                if axis == 'both' or axis == 'y':
                    self.yaxis.major.formatter.set_powerlimits(scilimits)
            if useOffset is not None:
                if axis == 'both' or axis == 'x':
                    self.xaxis.major.formatter.set_useOffset(useOffset)
                if axis == 'both' or axis == 'y':
                    self.yaxis.major.formatter.set_useOffset(useOffset)
            if useLocale is not None:
                if axis == 'both' or axis == 'x':
                    self.xaxis.major.formatter.set_useLocale(useLocale)
                if axis == 'both' or axis == 'y':
                    self.yaxis.major.formatter.set_useLocale(useLocale)
        except AttributeError:
            raise AttributeError(
                "This method only works with the ScalarFormatter.")

    def locator_params(self, axis='both', tight=None, **kwargs):
        """
        Control behavior of tick locators.

        Keyword arguments:

        *axis*
            ['x' | 'y' | 'both']  Axis on which to operate;
            default is 'both'.

        *tight*
            [True | False | None] Parameter passed to :meth:`autoscale_view`.
            Default is None, for no change.

        Remaining keyword arguments are passed to directly to the
        :meth:`~matplotlib.ticker.MaxNLocator.set_params` method.

        Typically one might want to reduce the maximum number
        of ticks and use tight bounds when plotting small
        subplots, for example::

            ax.locator_params(tight=True, nbins=4)

        Because the locator is involved in autoscaling,
        :meth:`autoscale_view` is called automatically after
        the parameters are changed.

        This presently works only for the
        :class:`~matplotlib.ticker.MaxNLocator` used
        by default on linear axes, but it may be generalized.
        """
        _x = axis in ['x', 'both']
        _y = axis in ['y', 'both']
        if _x:
            self.xaxis.get_major_locator().set_params(**kwargs)
        if _y:
            self.yaxis.get_major_locator().set_params(**kwargs)
        self.autoscale_view(tight=tight, scalex=_x, scaley=_y)

    def tick_params(self, axis='both', **kwargs):
        """
        Change the appearance of ticks and tick labels.

        Keyword arguments:

        *axis* : ['x' | 'y' | 'both']
            Axis on which to operate; default is 'both'.

        *reset* : [True | False]
            If *True*, set all parameters to defaults
            before processing other keyword arguments.  Default is
            *False*.

        *which* : ['major' | 'minor' | 'both']
            Default is 'major'; apply arguments to *which* ticks.

        *direction* : ['in' | 'out' | 'inout']
            Puts ticks inside the axes, outside the axes, or both.

        *length*
            Tick length in points.

        *width*
            Tick width in points.

        *color*
            Tick color; accepts any mpl color spec.

        *pad*
            Distance in points between tick and label.

        *labelsize*
            Tick label font size in points or as a string (e.g., 'large').

        *labelcolor*
            Tick label color; mpl color spec.

        *colors*
            Changes the tick color and the label color to the same value:
            mpl color spec.

        *zorder*
            Tick and label zorder.

        *bottom*, *top*, *left*, *right* : [bool | 'on' | 'off']
            controls whether to draw the respective ticks.

        *labelbottom*, *labeltop*, *labelleft*, *labelright*
            Boolean or ['on' | 'off'], controls whether to draw the
            respective tick labels.

        Example::

            ax.tick_params(direction='out', length=6, width=2, colors='r')

        This will make all major ticks be red, pointing out of the box,
        and with dimensions 6 points by 2 points.  Tick labels will
        also be red.

        """
        if axis in ['x', 'both']:
            xkw = dict(kwargs)
            xkw.pop('left', None)
            xkw.pop('right', None)
            xkw.pop('labelleft', None)
            xkw.pop('labelright', None)
            self.xaxis.set_tick_params(**xkw)
        if axis in ['y', 'both']:
            ykw = dict(kwargs)
            ykw.pop('top', None)
            ykw.pop('bottom', None)
            ykw.pop('labeltop', None)
            ykw.pop('labelbottom', None)
            self.yaxis.set_tick_params(**ykw)

    def set_axis_off(self):
        """turn off the axis"""
        self.axison = False
        self.stale = True

    def set_axis_on(self):
        """turn on the axis"""
        self.axison = True
        self.stale = True

    @cbook.deprecated('2.0', alternative='get_facecolor')
    def get_axis_bgcolor(self):
        """Return the axis background color"""
        return self.get_facecolor()

    @cbook.deprecated('2.0', alternative='set_facecolor')
    def set_axis_bgcolor(self, color):
        """
        set the axes background color

        ACCEPTS: any matplotlib color - see
        :func:`~matplotlib.pyplot.colors`
        """
        return self.set_facecolor(color)
    # data limits, ticks, tick labels, and formatting

    def invert_xaxis(self):
        "Invert the x-axis."
        left, right = self.get_xlim()
        self.set_xlim(right, left, auto=None)

    def xaxis_inverted(self):
        """Returns *True* if the x-axis is inverted."""
        left, right = self.get_xlim()
        return right < left

    def get_xbound(self):
        """
        Returns the x-axis numerical bounds where::

          lowerBound < upperBound

        """
        left, right = self.get_xlim()
        if left < right:
            return left, right
        else:
            return right, left

    def set_xbound(self, lower=None, upper=None):
        """
        Set the lower and upper numerical bounds of the x-axis.
        This method will honor axes inversion regardless of parameter order.
        It will not change the _autoscaleXon attribute.
        """
        if upper is None and iterable(lower):
            lower, upper = lower

        old_lower, old_upper = self.get_xbound()

        if lower is None:
            lower = old_lower
        if upper is None:
            upper = old_upper

        if self.xaxis_inverted():
            if lower < upper:
                self.set_xlim(upper, lower, auto=None)
            else:
                self.set_xlim(lower, upper, auto=None)
        else:
            if lower < upper:
                self.set_xlim(lower, upper, auto=None)
            else:
                self.set_xlim(upper, lower, auto=None)

    def get_xlim(self):
        """
        Get the x-axis range [*left*, *right*]
        """
        return tuple(self.viewLim.intervalx)

    def set_xlim(self, left=None, right=None, emit=True, auto=False, **kw):
        """
        Call signature::

          set_xlim(self, *args, **kwargs):

        Set the data limits for the xaxis

        Examples::

          set_xlim((left, right))
          set_xlim(left, right)
          set_xlim(left=1) # right unchanged
          set_xlim(right=1) # left unchanged

        Keyword arguments:

          *left*: scalar
            The left xlim; *xmin*, the previous name, may still be used

          *right*: scalar
            The right xlim; *xmax*, the previous name, may still be used

          *emit*: [ *True* | *False* ]
            Notify observers of limit change

          *auto*: [ *True* | *False* | *None* ]
            Turn *x* autoscaling on (*True*), off (*False*; default),
            or leave unchanged (*None*)

        Note, the *left* (formerly *xmin*) value may be greater than
        the *right* (formerly *xmax*).
        For example, suppose *x* is years before present.
        Then one might use::

          set_ylim(5000, 0)

        so 5000 years ago is on the left of the plot and the
        present is on the right.

        Returns the current xlimits as a length 2 tuple

        ACCEPTS: length 2 sequence of floats
        """
        if 'xmin' in kw:
            left = kw.pop('xmin')
        if 'xmax' in kw:
            right = kw.pop('xmax')
        if kw:
            raise ValueError("unrecognized kwargs: %s" %
                             list(six.iterkeys(kw)))

        if right is None and iterable(left):
            left, right = left

        self._process_unit_info(xdata=(left, right))
        if left is not None:
            left = self.convert_xunits(left)
        if right is not None:
            right = self.convert_xunits(right)

        old_left, old_right = self.get_xlim()
        if left is None:
            left = old_left
        if right is None:
            right = old_right

        if left == right:
            warnings.warn(
                ('Attempting to set identical left==right results\n'
                 'in singular transformations; automatically expanding.\n'
                 'left=%s, right=%s') % (left, right))
        left, right = mtransforms.nonsingular(left, right, increasing=False)
        left, right = self.xaxis.limit_range_for_scale(left, right)

        self.viewLim.intervalx = (left, right)
        if auto is not None:
            self._autoscaleXon = bool(auto)

        if emit:
            self.callbacks.process('xlim_changed', self)
            # Call all of the other x-axes that are shared with this one
            for other in self._shared_x_axes.get_siblings(self):
                if other is not self:
                    other.set_xlim(self.viewLim.intervalx,
                                   emit=False, auto=auto)
                    if (other.figure != self.figure and
                            other.figure.canvas is not None):
                        other.figure.canvas.draw_idle()
        self.stale = True
        return left, right

    def get_xscale(self):
        return self.xaxis.get_scale()
    get_xscale.__doc__ = "Return the xaxis scale string: %s""" % (
        ", ".join(mscale.get_scale_names()))

    @docstring.dedent_interpd
    def set_xscale(self, value, **kwargs):
        """
        Call signature::

          set_xscale(value)

        Set the scaling of the x-axis: %(scale)s

        ACCEPTS: [%(scale)s]

        Different kwargs are accepted, depending on the scale:
        %(scale_docs)s
        """
        # If the scale is being set to log, clip nonposx to prevent headaches
        # around zero
        if value.lower() == 'log' and 'nonposx' not in kwargs.keys():
            kwargs['nonposx'] = 'clip'

        g = self.get_shared_x_axes()
        for ax in g.get_siblings(self):
            ax.xaxis._set_scale(value, **kwargs)
            ax._update_transScale()
            ax.stale = True

        self.autoscale_view(scaley=False)

    def get_xticks(self, minor=False):
        """Return the x ticks as a list of locations"""
        return self.xaxis.get_ticklocs(minor=minor)

    def set_xticks(self, ticks, minor=False):
        """
        Set the x ticks with list of *ticks*

        ACCEPTS: sequence of floats
        """
        ret = self.xaxis.set_ticks(ticks, minor=minor)
        self.stale = True
        return ret

    def get_xmajorticklabels(self):
        """
        Get the xtick labels as a list of :class:`~matplotlib.text.Text`
        instances.
        """
        return cbook.silent_list('Text xticklabel',
                                 self.xaxis.get_majorticklabels())

    def get_xminorticklabels(self):
        """
        Get the x minor tick labels as a list of
        :class:`matplotlib.text.Text` instances.
        """
        return cbook.silent_list('Text xticklabel',
                                 self.xaxis.get_minorticklabels())

    def get_xticklabels(self, minor=False, which=None):
        """
        Get the x tick labels as a list of :class:`~matplotlib.text.Text`
        instances.

        Parameters
        ----------
        minor : bool
           If True return the minor ticklabels,
           else return the major ticklabels

        which : None, ('minor', 'major', 'both')
           Overrides `minor`.

           Selects which ticklabels to return

        Returns
        -------
        ret : list
           List of :class:`~matplotlib.text.Text` instances.
        """
        return cbook.silent_list('Text xticklabel',
                                 self.xaxis.get_ticklabels(minor=minor,
                                                           which=which))

    @docstring.dedent_interpd
    def set_xticklabels(self, labels, fontdict=None, minor=False, **kwargs):
        """
        Call signature::

          set_xticklabels(labels, fontdict=None, minor=False, **kwargs)

        Set the xtick labels with list of strings *labels*. Return a
        list of axis text instances.

        *kwargs* set the :class:`~matplotlib.text.Text` properties.
        Valid properties are
        %(Text)s

        ACCEPTS: sequence of strings
        """
        if fontdict is not None:
            kwargs.update(fontdict)
        ret = self.xaxis.set_ticklabels(labels,
                                        minor=minor, **kwargs)
        self.stale = True
        return ret

    def invert_yaxis(self):
        """
        Invert the y-axis.
        """
        bottom, top = self.get_ylim()
        self.set_ylim(top, bottom, auto=None)

    def yaxis_inverted(self):
        """Returns *True* if the y-axis is inverted."""
        bottom, top = self.get_ylim()
        return top < bottom

    def get_ybound(self):
        """
        Return y-axis numerical bounds in the form of
        ``lowerBound < upperBound``
        """
        bottom, top = self.get_ylim()
        if bottom < top:
            return bottom, top
        else:
            return top, bottom

    def set_ybound(self, lower=None, upper=None):
        """
        Set the lower and upper numerical bounds of the y-axis.
        This method will honor axes inversion regardless of parameter order.
        It will not change the _autoscaleYon attribute.
        """
        if upper is None and iterable(lower):
            lower, upper = lower

        old_lower, old_upper = self.get_ybound()

        if lower is None:
            lower = old_lower
        if upper is None:
            upper = old_upper

        if self.yaxis_inverted():
            if lower < upper:
                self.set_ylim(upper, lower, auto=None)
            else:
                self.set_ylim(lower, upper, auto=None)
        else:
            if lower < upper:
                self.set_ylim(lower, upper, auto=None)
            else:
                self.set_ylim(upper, lower, auto=None)

    def get_ylim(self):
        """
        Get the y-axis range [*bottom*, *top*]
        """
        return tuple(self.viewLim.intervaly)

    def set_ylim(self, bottom=None, top=None, emit=True, auto=False, **kw):
        """
        Call signature::

          set_ylim(self, *args, **kwargs):

        Set the data limits for the yaxis

        Examples::

          set_ylim((bottom, top))
          set_ylim(bottom, top)
          set_ylim(bottom=1) # top unchanged
          set_ylim(top=1) # bottom unchanged

        Keyword arguments:

          *bottom*: scalar
            The bottom ylim; the previous name, *ymin*, may still be used

          *top*: scalar
            The top ylim; the previous name, *ymax*, may still be used

          *emit*: [ *True* | *False* ]
            Notify observers of limit change

          *auto*: [ *True* | *False* | *None* ]
            Turn *y* autoscaling on (*True*), off (*False*; default),
            or leave unchanged (*None*)

        Note, the *bottom* (formerly *ymin*) value may be greater than
        the *top* (formerly *ymax*).
        For example, suppose *y* is depth in the ocean.
        Then one might use::

          set_ylim(5000, 0)

        so 5000 m depth is at the bottom of the plot and the
        surface, 0 m, is at the top.

        Returns the current ylimits as a length 2 tuple

        ACCEPTS: length 2 sequence of floats
        """
        if 'ymin' in kw:
            bottom = kw.pop('ymin')
        if 'ymax' in kw:
            top = kw.pop('ymax')
        if kw:
            raise ValueError("unrecognized kwargs: %s" %
                             list(six.iterkeys(kw)))

        if top is None and iterable(bottom):
            bottom, top = bottom

        if bottom is not None:
            bottom = self.convert_yunits(bottom)
        if top is not None:
            top = self.convert_yunits(top)

        old_bottom, old_top = self.get_ylim()

        if bottom is None:
            bottom = old_bottom
        if top is None:
            top = old_top

        if bottom == top:
            warnings.warn(
                ('Attempting to set identical bottom==top results\n'
                 'in singular transformations; automatically expanding.\n'
                 'bottom=%s, top=%s') % (bottom, top))

        bottom, top = mtransforms.nonsingular(bottom, top, increasing=False)
        bottom, top = self.yaxis.limit_range_for_scale(bottom, top)

        self.viewLim.intervaly = (bottom, top)
        if auto is not None:
            self._autoscaleYon = bool(auto)

        if emit:
            self.callbacks.process('ylim_changed', self)
            # Call all of the other y-axes that are shared with this one
            for other in self._shared_y_axes.get_siblings(self):
                if other is not self:
                    other.set_ylim(self.viewLim.intervaly,
                                   emit=False, auto=auto)
                    if (other.figure != self.figure and
                            other.figure.canvas is not None):
                        other.figure.canvas.draw_idle()
        self.stale = True
        return bottom, top

    def get_yscale(self):
        return self.yaxis.get_scale()
    get_yscale.__doc__ = "Return the yaxis scale string: %s""" % (
        ", ".join(mscale.get_scale_names()))

    @docstring.dedent_interpd
    def set_yscale(self, value, **kwargs):
        """
        Call signature::

          set_yscale(value)

        Set the scaling of the y-axis: %(scale)s

        ACCEPTS: [%(scale)s]

        Different kwargs are accepted, depending on the scale:
        %(scale_docs)s
        """
        # If the scale is being set to log, clip nonposy to prevent headaches
        # around zero
        if value.lower() == 'log' and 'nonposy' not in kwargs.keys():
            kwargs['nonposy'] = 'clip'

        g = self.get_shared_y_axes()
        for ax in g.get_siblings(self):
            ax.yaxis._set_scale(value, **kwargs)
            ax._update_transScale()
            ax.stale = True
        self.autoscale_view(scalex=False)

    def get_yticks(self, minor=False):
        """Return the y ticks as a list of locations"""
        return self.yaxis.get_ticklocs(minor=minor)

    def set_yticks(self, ticks, minor=False):
        """
        Set the y ticks with list of *ticks*

        ACCEPTS: sequence of floats

        Keyword arguments:

          *minor*: [ *False* | *True* ]
            Sets the minor ticks if *True*
        """
        ret = self.yaxis.set_ticks(ticks, minor=minor)
        return ret

    def get_ymajorticklabels(self):
        """
        Get the major y tick labels as a list of
        :class:`~matplotlib.text.Text` instances.
        """
        return cbook.silent_list('Text yticklabel',
                                 self.yaxis.get_majorticklabels())

    def get_yminorticklabels(self):
        """
        Get the minor y tick labels as a list of
        :class:`~matplotlib.text.Text` instances.
        """
        return cbook.silent_list('Text yticklabel',
                                 self.yaxis.get_minorticklabels())

    def get_yticklabels(self, minor=False, which=None):
        """
        Get the x tick labels as a list of :class:`~matplotlib.text.Text`
        instances.

        Parameters
        ----------
        minor : bool
           If True return the minor ticklabels,
           else return the major ticklabels

        which : None, ('minor', 'major', 'both')
           Overrides `minor`.

           Selects which ticklabels to return

        Returns
        -------
        ret : list
           List of :class:`~matplotlib.text.Text` instances.
        """
        return cbook.silent_list('Text yticklabel',
                                 self.yaxis.get_ticklabels(minor=minor,
                                                           which=which))

    @docstring.dedent_interpd
    def set_yticklabels(self, labels, fontdict=None, minor=False, **kwargs):
        """
        Call signature::

          set_yticklabels(labels, fontdict=None, minor=False, **kwargs)

        Set the y tick labels with list of strings *labels*.  Return a list of
        :class:`~matplotlib.text.Text` instances.

        *kwargs* set :class:`~matplotlib.text.Text` properties for the labels.
        Valid properties are
        %(Text)s

        ACCEPTS: sequence of strings
        """
        if fontdict is not None:
            kwargs.update(fontdict)
        return self.yaxis.set_ticklabels(labels,
                                         minor=minor, **kwargs)

    def xaxis_date(self, tz=None):
        """
        Sets up x-axis ticks and labels that treat the x data as dates.

        *tz* is a timezone string or :class:`tzinfo` instance.
        Defaults to rc value.
        """
        # should be enough to inform the unit conversion interface
        # dates are coming in
        self.xaxis.axis_date(tz)

    def yaxis_date(self, tz=None):
        """
        Sets up y-axis ticks and labels that treat the y data as dates.

        *tz* is a timezone string or :class:`tzinfo` instance.
        Defaults to rc value.
        """
        self.yaxis.axis_date(tz)

    def format_xdata(self, x):
        """
        Return *x* string formatted.  This function will use the attribute
        self.fmt_xdata if it is callable, else will fall back on the xaxis
        major formatter
        """
        try:
            return self.fmt_xdata(x)
        except TypeError:
            func = self.xaxis.get_major_formatter().format_data_short
            val = func(x)
            return val

    def format_ydata(self, y):
        """
        Return y string formatted.  This function will use the
        :attr:`fmt_ydata` attribute if it is callable, else will fall
        back on the yaxis major formatter
        """
        try:
            return self.fmt_ydata(y)
        except TypeError:
            func = self.yaxis.get_major_formatter().format_data_short
            val = func(y)
            return val

    def format_coord(self, x, y):
        """Return a format string formatting the *x*, *y* coord"""
        if x is None:
            xs = '???'
        else:
            xs = self.format_xdata(x)
        if y is None:
            ys = '???'
        else:
            ys = self.format_ydata(y)
        return 'x=%s y=%s' % (xs, ys)

    def minorticks_on(self):
        'Add autoscaling minor ticks to the axes.'
        for ax in (self.xaxis, self.yaxis):
            scale = ax.get_scale()
            if scale == 'log':
                s = ax._scale
                ax.set_minor_locator(mticker.LogLocator(s.base, s.subs))
            elif scale == 'symlog':
                s = ax._scale
                ax.set_minor_locator(
                    mticker.SymmetricalLogLocator(s.base, s.subs))
            else:
                ax.set_minor_locator(mticker.AutoMinorLocator())

    def minorticks_off(self):
        """Remove minor ticks from the axes."""
        self.xaxis.set_minor_locator(mticker.NullLocator())
        self.yaxis.set_minor_locator(mticker.NullLocator())

    # Interactive manipulation

    def can_zoom(self):
        """
        Return *True* if this axes supports the zoom box button functionality.
        """
        return True

    def can_pan(self):
        """
        Return *True* if this axes supports any pan/zoom button functionality.
        """
        return True

    def get_navigate(self):
        """
        Get whether the axes responds to navigation commands
        """
        return self._navigate

    def set_navigate(self, b):
        """
        Set whether the axes responds to navigation toolbar commands

        ACCEPTS: [ *True* | *False* ]
        """
        self._navigate = b

    def get_navigate_mode(self):
        """
        Get the navigation toolbar button status: 'PAN', 'ZOOM', or None
        """
        return self._navigate_mode

    def set_navigate_mode(self, b):
        """
        Set the navigation toolbar button status;

        .. warning::
            this is not a user-API function.

        """
        self._navigate_mode = b

    def _get_view(self):
        """
        Save information required to reproduce the current view.

        Called before a view is changed, such as during a pan or zoom
        initiated by the user. You may return any information you deem
        necessary to describe the view.

        .. note::

            Intended to be overridden by new projection types, but if not, the
            default implementation saves the view limits. You *must* implement
            :meth:`_set_view` if you implement this method.
        """
        xmin, xmax = self.get_xlim()
        ymin, ymax = self.get_ylim()
        return (xmin, xmax, ymin, ymax)

    def _set_view(self, view):
        """
        Apply a previously saved view.

        Called when restoring a view, such as with the navigation buttons.

        .. note::

            Intended to be overridden by new projection types, but if not, the
            default implementation restores the view limits. You *must*
            implement :meth:`_get_view` if you implement this method.
        """
        xmin, xmax, ymin, ymax = view
        self.set_xlim((xmin, xmax))
        self.set_ylim((ymin, ymax))

    def _set_view_from_bbox(self, bbox, direction='in',
                            mode=None, twinx=False, twiny=False):
        """
        Update view from a selection bbox.

        .. note::

            Intended to be overridden by new projection types, but if not, the
            default implementation sets the view limits to the bbox directly.

        Parameters
        ----------

        bbox : tuple
            The selected bounding box limits, in *display* coordinates.

        direction : str
            The direction to apply the bounding box.
                * `'in'` - The bounding box describes the view directly, i.e.,
                           it zooms in.
                * `'out'` - The bounding box describes the size to make the
                            existing view, i.e., it zooms out.

        mode : str or None
            The selection mode, whether to apply the bounding box in only the
            `'x'` direction, `'y'` direction or both (`None`).

        twinx : bool
            Whether this axis is twinned in the *x*-direction.

        twiny : bool
            Whether this axis is twinned in the *y*-direction.
        """

        lastx, lasty, x, y = bbox

        # zoom to rect
        inverse = self.transData.inverted()
        lastx, lasty = inverse.transform_point((lastx, lasty))
        x, y = inverse.transform_point((x, y))
        Xmin, Xmax = self.get_xlim()
        Ymin, Ymax = self.get_ylim()

        if twinx:
            x0, x1 = Xmin, Xmax
        else:
            if Xmin < Xmax:
                if x < lastx:
                    x0, x1 = x, lastx
                else:
                    x0, x1 = lastx, x
                if x0 < Xmin:
                    x0 = Xmin
                if x1 > Xmax:
                    x1 = Xmax
            else:
                if x > lastx:
                    x0, x1 = x, lastx
                else:
                    x0, x1 = lastx, x
                if x0 > Xmin:
                    x0 = Xmin
                if x1 < Xmax:
                    x1 = Xmax

        if twiny:
            y0, y1 = Ymin, Ymax
        else:
            if Ymin < Ymax:
                if y < lasty:
                    y0, y1 = y, lasty
                else:
                    y0, y1 = lasty, y
                if y0 < Ymin:
                    y0 = Ymin
                if y1 > Ymax:
                    y1 = Ymax
            else:
                if y > lasty:
                    y0, y1 = y, lasty
                else:
                    y0, y1 = lasty, y
                if y0 > Ymin:
                    y0 = Ymin
                if y1 < Ymax:
                    y1 = Ymax

        if direction == 'in':
            if mode == 'x':
                self.set_xlim((x0, x1))
            elif mode == 'y':
                self.set_ylim((y0, y1))
            else:
                self.set_xlim((x0, x1))
                self.set_ylim((y0, y1))
        elif direction == 'out':
            if self.get_xscale() == 'log':
                alpha = np.log(Xmax / Xmin) / np.log(x1 / x0)
                rx1 = pow(Xmin / x0, alpha) * Xmin
                rx2 = pow(Xmax / x0, alpha) * Xmin
            else:
                alpha = (Xmax - Xmin) / (x1 - x0)
                rx1 = alpha * (Xmin - x0) + Xmin
                rx2 = alpha * (Xmax - x0) + Xmin
            if self.get_yscale() == 'log':
                alpha = np.log(Ymax / Ymin) / np.log(y1 / y0)
                ry1 = pow(Ymin / y0, alpha) * Ymin
                ry2 = pow(Ymax / y0, alpha) * Ymin
            else:
                alpha = (Ymax - Ymin) / (y1 - y0)
                ry1 = alpha * (Ymin - y0) + Ymin
                ry2 = alpha * (Ymax - y0) + Ymin

            if mode == 'x':
                self.set_xlim((rx1, rx2))
            elif mode == 'y':
                self.set_ylim((ry1, ry2))
            else:
                self.set_xlim((rx1, rx2))
                self.set_ylim((ry1, ry2))

    def start_pan(self, x, y, button):
        """
        Called when a pan operation has started.

        *x*, *y* are the mouse coordinates in display coords.
        button is the mouse button number:

        * 1: LEFT
        * 2: MIDDLE
        * 3: RIGHT

        .. note::

            Intended to be overridden by new projection types.

        """
        self._pan_start = cbook.Bunch(
            lim=self.viewLim.frozen(),
            trans=self.transData.frozen(),
            trans_inverse=self.transData.inverted().frozen(),
            bbox=self.bbox.frozen(),
            x=x,
            y=y)

    def end_pan(self):
        """
        Called when a pan operation completes (when the mouse button
        is up.)

        .. note::

            Intended to be overridden by new projection types.

        """
        del self._pan_start

    def drag_pan(self, button, key, x, y):
        """
        Called when the mouse moves during a pan operation.

        *button* is the mouse button number:

        * 1: LEFT
        * 2: MIDDLE
        * 3: RIGHT

        *key* is a "shift" key

        *x*, *y* are the mouse coordinates in display coords.

        .. note::

            Intended to be overridden by new projection types.

        """
        def format_deltas(key, dx, dy):
            if key == 'control':
                if abs(dx) > abs(dy):
                    dy = dx
                else:
                    dx = dy
            elif key == 'x':
                dy = 0
            elif key == 'y':
                dx = 0
            elif key == 'shift':
                if 2 * abs(dx) < abs(dy):
                    dx = 0
                elif 2 * abs(dy) < abs(dx):
                    dy = 0
                elif abs(dx) > abs(dy):
                    dy = dy / abs(dy) * abs(dx)
                else:
                    dx = dx / abs(dx) * abs(dy)
            return (dx, dy)

        p = self._pan_start
        dx = x - p.x
        dy = y - p.y
        if dx == 0 and dy == 0:
            return
        if button == 1:
            dx, dy = format_deltas(key, dx, dy)
            result = p.bbox.translated(-dx, -dy) \
                .transformed(p.trans_inverse)
        elif button == 3:
            try:
                dx = -dx / float(self.bbox.width)
                dy = -dy / float(self.bbox.height)
                dx, dy = format_deltas(key, dx, dy)
                if self.get_aspect() != 'auto':
                    dx = 0.5 * (dx + dy)
                    dy = dx

                alpha = np.power(10.0, (dx, dy))
                start = np.array([p.x, p.y])
                oldpoints = p.lim.transformed(p.trans)
                newpoints = start + alpha * (oldpoints - start)
                result = mtransforms.Bbox(newpoints) \
                    .transformed(p.trans_inverse)
            except OverflowError:
                warnings.warn('Overflow while panning')
                return

        self.set_xlim(*result.intervalx)
        self.set_ylim(*result.intervaly)

    def get_cursor_props(self):
        """
        Return the cursor propertiess as a (*linewidth*, *color*)
        tuple, where *linewidth* is a float and *color* is an RGBA
        tuple
        """
        return self._cursorProps

    def set_cursor_props(self, *args):
        """
        Set the cursor property as::

          ax.set_cursor_props(linewidth, color)

        or::

          ax.set_cursor_props((linewidth, color))

        ACCEPTS: a (*float*, *color*) tuple
        """
        if len(args) == 1:
            lw, c = args[0]
        elif len(args) == 2:
            lw, c = args
        else:
            raise ValueError('args must be a (linewidth, color) tuple')
        c = mcolors.colorConverter.to_rgba(c)
        self._cursorProps = lw, c

    def get_children(self):
        """return a list of child artists"""
        children = []
        children.extend(self.collections)
        children.extend(self.patches)
        children.extend(self.lines)
        children.extend(self.texts)
        children.extend(self.artists)
        children.extend(six.itervalues(self.spines))
        children.append(self.xaxis)
        children.append(self.yaxis)
        children.append(self.title)
        children.append(self._left_title)
        children.append(self._right_title)
        children.extend(self.tables)
        children.extend(self.images)
        if self.legend_ is not None:
            children.append(self.legend_)
        children.append(self.patch)
        return children

    def contains(self, mouseevent):
        """
        Test whether the mouse event occured in the axes.

        Returns *True* / *False*, {}
        """
        if six.callable(self._contains):
            return self._contains(self, mouseevent)

        return self.patch.contains(mouseevent)

    def contains_point(self, point):
        """
        Returns *True* if the point (tuple of x,y) is inside the axes
        (the area defined by the its patch). A pixel coordinate is
        required.

        """
        return self.patch.contains_point(point, radius=1.0)

    def pick(self, *args):
        """
        Call signature::

            pick(mouseevent)

        each child artist will fire a pick event if mouseevent is over
        the artist and the artist has picker set
        """
        martist.Artist.pick(self, args[0])

    def get_default_bbox_extra_artists(self):
        return [artist for artist in self.get_children()
                if artist.get_visible()]

    def get_tightbbox(self, renderer, call_axes_locator=True):
        """
        Return the tight bounding box of the axes.
        The dimension of the Bbox in canvas coordinate.

        If *call_axes_locator* is *False*, it does not call the
        _axes_locator attribute, which is necessary to get the correct
        bounding box. ``call_axes_locator==False`` can be used if the
        caller is only intereted in the relative size of the tightbbox
        compared to the axes bbox.
        """

        bb = []

        if not self.get_visible():
            return None

        locator = self.get_axes_locator()
        if locator and call_axes_locator:
            pos = locator(self, renderer)
            self.apply_aspect(pos)
        else:
            self.apply_aspect()

        bb.append(self.get_window_extent(renderer))

        if self.title.get_visible():
            bb.append(self.title.get_window_extent(renderer))
        if self._left_title.get_visible():
            bb.append(self._left_title.get_window_extent(renderer))
        if self._right_title.get_visible():
            bb.append(self._right_title.get_window_extent(renderer))

        bb_xaxis = self.xaxis.get_tightbbox(renderer)
        if bb_xaxis:
            bb.append(bb_xaxis)

        bb_yaxis = self.yaxis.get_tightbbox(renderer)
        if bb_yaxis:
            bb.append(bb_yaxis)

        for child in self.get_children():
            if isinstance(child, OffsetBox) and child.get_visible():
                bb.append(child.get_window_extent(renderer))

        _bbox = mtransforms.Bbox.union(
            [b for b in bb if b.width != 0 or b.height != 0])

        return _bbox

    def _make_twin_axes(self, *kl, **kwargs):
        """
        make a twinx axes of self. This is used for twinx and twiny.
        """
        ax2 = self.figure.add_axes(self.get_position(True), *kl, **kwargs)
        return ax2

    def twinx(self):
        """
        Call signature::

          ax = twinx()

        create a twin of Axes for generating a plot with a sharex
        x-axis but independent y axis.  The y-axis of self will have
        ticks on left and the returned axes will have ticks on the
        right. To ensure tick marks of both axis align, see
        :class:`~matplotlib.ticker.LinearLocator`

        .. note::
            For those who are 'picking' artists while using twinx, pick
            events are only called for the artists in the top-most axes.
        """
        ax2 = self._make_twin_axes(sharex=self)
        ax2.yaxis.tick_right()
        ax2.yaxis.set_label_position('right')
        ax2.yaxis.set_offset_position('right')
        self.yaxis.tick_left()
        ax2.xaxis.set_visible(False)
        ax2.patch.set_visible(False)
        return ax2

    def twiny(self):
        """
        Call signature::

          ax = twiny()

        create a twin of Axes for generating a plot with a shared
        y-axis but independent x axis.  The x-axis of self will have
        ticks on bottom and the returned axes will have ticks on the
        top.

        .. note::
            For those who are 'picking' artists while using twiny, pick
            events are only called for the artists in the top-most axes.
        """

        ax2 = self._make_twin_axes(sharey=self)
        ax2.xaxis.tick_top()
        ax2.xaxis.set_label_position('top')
        self.xaxis.tick_bottom()
        ax2.yaxis.set_visible(False)
        ax2.patch.set_visible(False)
        return ax2

    def get_shared_x_axes(self):
        'Return a copy of the shared axes Grouper object for x axes'
        return self._shared_x_axes

    def get_shared_y_axes(self):
        'Return a copy of the shared axes Grouper object for y axes'
        return self._shared_y_axes<|MERGE_RESOLUTION|>--- conflicted
+++ resolved
@@ -199,7 +199,6 @@
         ret = self._grab_next_args(*args, **kwargs)
         return ret
 
-<<<<<<< HEAD
     def get_next_color(self):
         """
         Return the next color in the cycle.
@@ -210,8 +209,6 @@
         assert self.command == 'plot', 'set_lineprops only works with "plot"'
         line.set(**kwargs)
 
-=======
->>>>>>> 4f3b5cc5
     def set_patchprops(self, fill_poly, **kwargs):
         assert self.command == 'fill', 'set_patchprops only works with "fill"'
         fill_poly.set(**kwargs)
