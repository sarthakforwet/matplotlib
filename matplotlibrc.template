--- conflicted
+++ resolved
@@ -95,13 +95,6 @@
 #toolbar:     toolbar2  # {None, toolbar2}
 #timezone:    UTC       # a pytz timezone string, e.g., US/Central or Europe/Paris
 
-<<<<<<< HEAD
-## Where your matplotlib data lives if you installed to a non-default
-## location.  This is where the matplotlib fonts, bitmaps, etc reside
-#datapath: /home/jdhunter/mpldata
-
-=======
->>>>>>> fa773f66
 
 ## ***************************************************************************
 ## * LINES                                                                   *
